--- conflicted
+++ resolved
@@ -49,11 +49,7 @@
 	# the wheels we would produce are broken on windows, because they
 	# install an incompatible entrypoint script
 	# https://github.com/datalad/datalad/issues/4315
-<<<<<<< HEAD
-	#$(PYTHON) setup.py bdist_wheel --universal
-=======
 	#$(PYTHON) setup.py bdist_wheel
->>>>>>> e7d66ce2
 	twine upload dist/*
 
 docs/source/basics_cmdline.rst.in: build/casts/cmdline_basic_usage.json
