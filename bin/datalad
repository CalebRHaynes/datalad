#!/usr/bin/env python
# emacs: -*- mode: python; py-indent-offset: 4; tab-width: 4; indent-tabs-mode: nil -*-
# ex: set sts=4 ts=4 sw=4 noet:
# ## ### ### ### ### ### ### ### ### ### ### ### ### ### ### ### ### ### ### ##
#
#   See COPYING file distributed along with the datalad package for the
#   copyright and license terms.
#
<<<<<<< HEAD
### ### ### ### ### ### ### ### ### ### ### ### ### ### ### ### ### ### ### ##
"""A shim to invoke DataLad top-level command line utility"""
=======
# ## ### ### ### ### ### ### ### ### ### ### ### ### ### ### ### ### ### ### ##
"""
"""
>>>>>>> 9de2e73f


if __name__ == '__main__':
	try:
		import datalad
	except ImportError:
		# must be running within source code
		from os.path import dirname
		import sys
		sys.path.append(dirname(dirname(__file__)))

<<<<<<< HEAD
    from datalad.cmdline.main import main
    main()
=======
import argparse
import logging
import sys
import textwrap

import datalad
from datalad import log
from datalad.log import lgr

import datalad.cmdline as mvcmd
from datalad.cmdline import helpers


# TODO: Besides correct licensing terms - what to write here? (or just don't write, but read the COPYING-file or sth?)
def _license_info():
    return """\
Copyright (c) 2013-2014 DataLad developers

Permission is hereby granted, free of charge, to any person obtaining a copy
of this software and associated documentation files (the "Software"), to deal
in the Software without restriction, including without limitation the rights
to use, copy, modify, merge, publish, distribute, sublicense, and/or sell
copies of the Software, and to permit persons to whom the Software is
furnished to do so, subject to the following conditions:

The above copyright notice and this permission notice shall be included in
all copies or substantial portions of the Software.

THE SOFTWARE IS PROVIDED "AS IS", WITHOUT WARRANTY OF ANY KIND, EXPRESS OR
IMPLIED, INCLUDING BUT NOT LIMITED TO THE WARRANTIES OF MERCHANTABILITY,
FITNESS FOR A PARTICULAR PURPOSE AND NONINFRINGEMENT. IN NO EVENT SHALL THE
AUTHORS OR COPYRIGHT HOLDERS BE LIABLE FOR ANY CLAIM, DAMAGES OR OTHER
LIABILITY, WHETHER IN AN ACTION OF CONTRACT, TORT OR OTHERWISE, ARISING FROM,
OUT OF OR IN CONNECTION WITH THE SOFTWARE OR THE USE OR OTHER DEALINGS IN
THE SOFTWARE.

DataLad (originally DataGit) is written by Yaroslav Halchenko with the help
of numerous other contributors.  Skeleton for datalad's cmdline handling is
borrowed from testkraut (https://github.com/neurodebian/testkraut)
by Michael Hanke, Expat license as well.
"""


# setup cmdline args parser
# main parser
parser = argparse.ArgumentParser(
                fromfile_prefix_chars='@',
                # usage="%(prog)s ...",
                description="""\
DataLad aims to expose (scientific) data available online as a unified data distribution with the convenience of git-annex repositories as a backend.

datalad command line tool facilitates initial construction and update of harvested online datasets.  It supports following commands
""",
                epilog='"Geet My Data"',
                formatter_class=argparse.RawDescriptionHelpFormatter,
                add_help=False
            )
# common options
helpers.parser_add_common_opt(parser, 'help')
helpers.parser_add_common_opt(parser, 'log_level')
helpers.parser_add_common_opt(parser,
                              'version',
                              version='datalad %s\n\n%s' % (datalad.__version__,
                                                          _license_info()))
if __debug__:
    parser.add_argument(
        '--dbg', action='store_true', dest='common_debug',
        help="do not catch exceptions and show exception traceback")

# yoh: atm we only dump to console.  Might adopt the same separation later on
#      and for consistency will call it --verbose-level as well for now
# log-level is set via common_opts ATM
# parser.add_argument('--log-level',
#                     choices=('critical', 'error', 'warning', 'info', 'debug'),
#                     dest='common_log_level',
#                     help="""level of verbosity in log files. By default
#                          everything, including debug messages is logged.""")
#parser.add_argument('-l', '--verbose-level',
#                    choices=('critical', 'error', 'warning', 'info', 'debug'),
#                    dest='common_verbose_level',
#                    help="""level of verbosity of console output. By default
#                         only warnings and errors are printed.""")


# subparsers
subparsers = parser.add_subparsers()
# for all subcommand modules it can find
cmd_short_description = []
for cmd in sorted([c for c in dir(mvcmd) if c.startswith('cmd_')]):
    cmd_name = cmd[4:]
    subcmdmod = getattr(__import__('datalad.cmdline',
                                   globals(), locals(),
                                   [cmd], -1),
                        cmd)
    # deal with optional parser args
    if 'parser_args' in subcmdmod.__dict__:
        parser_args = subcmdmod.parser_args
    else:
        parser_args = dict()
    # use module description, if no explicit description is available
    if not 'description' in parser_args:
        parser_args['description'] = subcmdmod.__doc__
    # create subparser, use module suffix as cmd name
    subparser = subparsers.add_parser(cmd_name, add_help=False, **parser_args)
    # all subparser can report the version
    helpers.parser_add_common_opt(
            subparser, 'version',
            version='datalad %s %s\n\n%s' % (cmd_name, datalad.__version__,
                                             _license_info()))
    # our own custom help for all commands
    helpers.parser_add_common_opt(subparser, 'help')
    helpers.parser_add_common_opt(subparser, 'log_level')
    # let module configure the parser
    subcmdmod.setup_parser(subparser)
    # logger for command

    # configure 'run' function for this command
    subparser.set_defaults(func=subcmdmod.run,
                           logger=logging.getLogger('datalad.%s' % cmd))
    # store short description for later
    sdescr = getattr(subcmdmod, 'short_description',
                     parser_args['description'].split('\n')[0])
    cmd_short_description.append((cmd_name, sdescr))

# create command summary
cmd_summary = []
for cd in cmd_short_description:
    cmd_summary.append('%s\n%s\n\n' \
                       % (cd[0],
                          textwrap.fill(cd[1], 75,
                              initial_indent=' ' * 4,
                              subsequent_indent=' ' * 4)))
parser.description = '%s\n%s\n\n%s' \
        % (parser.description,
           '\n'.join(cmd_summary),
           textwrap.fill("""\
Detailed usage information for individual commands is
available via command-specific help options, i.e.:
%s <command> --help""" % sys.argv[0],
                            75, initial_indent='',
                            subsequent_indent=''))

# parse cmd args
args = parser.parse_args()

# run the function associated with the selected command
try:
    args.func(args)
except Exception as exc:
    lgr.error('%s (%s)' % (str(exc), exc.__class__.__name__))
    if args.common_debug:
        import pdb
        pdb.post_mortem()
    sys.exit(1)
>>>>>>> 9de2e73f
<|MERGE_RESOLUTION|>--- conflicted
+++ resolved
@@ -6,15 +6,8 @@
 #   See COPYING file distributed along with the datalad package for the
 #   copyright and license terms.
 #
-<<<<<<< HEAD
 ### ### ### ### ### ### ### ### ### ### ### ### ### ### ### ### ### ### ### ##
 """A shim to invoke DataLad top-level command line utility"""
-=======
-# ## ### ### ### ### ### ### ### ### ### ### ### ### ### ### ### ### ### ### ##
-"""
-"""
->>>>>>> 9de2e73f
-
 
 if __name__ == '__main__':
 	try:
@@ -25,162 +18,5 @@
 		import sys
 		sys.path.append(dirname(dirname(__file__)))
 
-<<<<<<< HEAD
     from datalad.cmdline.main import main
-    main()
-=======
-import argparse
-import logging
-import sys
-import textwrap
-
-import datalad
-from datalad import log
-from datalad.log import lgr
-
-import datalad.cmdline as mvcmd
-from datalad.cmdline import helpers
-
-
-# TODO: Besides correct licensing terms - what to write here? (or just don't write, but read the COPYING-file or sth?)
-def _license_info():
-    return """\
-Copyright (c) 2013-2014 DataLad developers
-
-Permission is hereby granted, free of charge, to any person obtaining a copy
-of this software and associated documentation files (the "Software"), to deal
-in the Software without restriction, including without limitation the rights
-to use, copy, modify, merge, publish, distribute, sublicense, and/or sell
-copies of the Software, and to permit persons to whom the Software is
-furnished to do so, subject to the following conditions:
-
-The above copyright notice and this permission notice shall be included in
-all copies or substantial portions of the Software.
-
-THE SOFTWARE IS PROVIDED "AS IS", WITHOUT WARRANTY OF ANY KIND, EXPRESS OR
-IMPLIED, INCLUDING BUT NOT LIMITED TO THE WARRANTIES OF MERCHANTABILITY,
-FITNESS FOR A PARTICULAR PURPOSE AND NONINFRINGEMENT. IN NO EVENT SHALL THE
-AUTHORS OR COPYRIGHT HOLDERS BE LIABLE FOR ANY CLAIM, DAMAGES OR OTHER
-LIABILITY, WHETHER IN AN ACTION OF CONTRACT, TORT OR OTHERWISE, ARISING FROM,
-OUT OF OR IN CONNECTION WITH THE SOFTWARE OR THE USE OR OTHER DEALINGS IN
-THE SOFTWARE.
-
-DataLad (originally DataGit) is written by Yaroslav Halchenko with the help
-of numerous other contributors.  Skeleton for datalad's cmdline handling is
-borrowed from testkraut (https://github.com/neurodebian/testkraut)
-by Michael Hanke, Expat license as well.
-"""
-
-
-# setup cmdline args parser
-# main parser
-parser = argparse.ArgumentParser(
-                fromfile_prefix_chars='@',
-                # usage="%(prog)s ...",
-                description="""\
-DataLad aims to expose (scientific) data available online as a unified data distribution with the convenience of git-annex repositories as a backend.
-
-datalad command line tool facilitates initial construction and update of harvested online datasets.  It supports following commands
-""",
-                epilog='"Geet My Data"',
-                formatter_class=argparse.RawDescriptionHelpFormatter,
-                add_help=False
-            )
-# common options
-helpers.parser_add_common_opt(parser, 'help')
-helpers.parser_add_common_opt(parser, 'log_level')
-helpers.parser_add_common_opt(parser,
-                              'version',
-                              version='datalad %s\n\n%s' % (datalad.__version__,
-                                                          _license_info()))
-if __debug__:
-    parser.add_argument(
-        '--dbg', action='store_true', dest='common_debug',
-        help="do not catch exceptions and show exception traceback")
-
-# yoh: atm we only dump to console.  Might adopt the same separation later on
-#      and for consistency will call it --verbose-level as well for now
-# log-level is set via common_opts ATM
-# parser.add_argument('--log-level',
-#                     choices=('critical', 'error', 'warning', 'info', 'debug'),
-#                     dest='common_log_level',
-#                     help="""level of verbosity in log files. By default
-#                          everything, including debug messages is logged.""")
-#parser.add_argument('-l', '--verbose-level',
-#                    choices=('critical', 'error', 'warning', 'info', 'debug'),
-#                    dest='common_verbose_level',
-#                    help="""level of verbosity of console output. By default
-#                         only warnings and errors are printed.""")
-
-
-# subparsers
-subparsers = parser.add_subparsers()
-# for all subcommand modules it can find
-cmd_short_description = []
-for cmd in sorted([c for c in dir(mvcmd) if c.startswith('cmd_')]):
-    cmd_name = cmd[4:]
-    subcmdmod = getattr(__import__('datalad.cmdline',
-                                   globals(), locals(),
-                                   [cmd], -1),
-                        cmd)
-    # deal with optional parser args
-    if 'parser_args' in subcmdmod.__dict__:
-        parser_args = subcmdmod.parser_args
-    else:
-        parser_args = dict()
-    # use module description, if no explicit description is available
-    if not 'description' in parser_args:
-        parser_args['description'] = subcmdmod.__doc__
-    # create subparser, use module suffix as cmd name
-    subparser = subparsers.add_parser(cmd_name, add_help=False, **parser_args)
-    # all subparser can report the version
-    helpers.parser_add_common_opt(
-            subparser, 'version',
-            version='datalad %s %s\n\n%s' % (cmd_name, datalad.__version__,
-                                             _license_info()))
-    # our own custom help for all commands
-    helpers.parser_add_common_opt(subparser, 'help')
-    helpers.parser_add_common_opt(subparser, 'log_level')
-    # let module configure the parser
-    subcmdmod.setup_parser(subparser)
-    # logger for command
-
-    # configure 'run' function for this command
-    subparser.set_defaults(func=subcmdmod.run,
-                           logger=logging.getLogger('datalad.%s' % cmd))
-    # store short description for later
-    sdescr = getattr(subcmdmod, 'short_description',
-                     parser_args['description'].split('\n')[0])
-    cmd_short_description.append((cmd_name, sdescr))
-
-# create command summary
-cmd_summary = []
-for cd in cmd_short_description:
-    cmd_summary.append('%s\n%s\n\n' \
-                       % (cd[0],
-                          textwrap.fill(cd[1], 75,
-                              initial_indent=' ' * 4,
-                              subsequent_indent=' ' * 4)))
-parser.description = '%s\n%s\n\n%s' \
-        % (parser.description,
-           '\n'.join(cmd_summary),
-           textwrap.fill("""\
-Detailed usage information for individual commands is
-available via command-specific help options, i.e.:
-%s <command> --help""" % sys.argv[0],
-                            75, initial_indent='',
-                            subsequent_indent=''))
-
-# parse cmd args
-args = parser.parse_args()
-
-# run the function associated with the selected command
-try:
-    args.func(args)
-except Exception as exc:
-    lgr.error('%s (%s)' % (str(exc), exc.__class__.__name__))
-    if args.common_debug:
-        import pdb
-        pdb.post_mortem()
-    sys.exit(1)
->>>>>>> 9de2e73f
+    main()