#!/usr/bin/env python
# ## ### ### ### ### ### ### ### ### ### ### ### ### ### ### ### ### ### ### ##
#
#   See COPYING file distributed along with the DataLad package for the
#   copyright and license terms.
#
# ## ### ### ### ### ### ### ### ### ### ### ### ### ### ### ### ### ### ### ##

import sys
import platform
import os
from os.path import dirname
from os.path import join as opj
from os.path import sep as pathsep
from os.path import splitext

from setuptools import findall
from setuptools import setup, find_packages

from setup_support import BuildConfigInfo
from setup_support import BuildSchema
from setup_support import BuildManPage, setup_entry_points
from setup_support import BuildRSTExamplesFromScripts
from setup_support import get_version


def findsome(subdir, extensions):
    """Find files under subdir having specified extensions

    Leading directory (datalad) gets stripped
    """
    return [
        f.split(pathsep, 1)[1] for f in findall(opj('datalad', subdir))
        if splitext(f)[-1].lstrip('.') in extensions
    ]

# datalad version to be installed
version = get_version()

# Only recentish versions of find_packages support include
# datalad_pkgs = find_packages('.', include=['datalad*'])
# so we will filter manually for maximal compatibility
datalad_pkgs = [pkg for pkg in find_packages('.') if pkg.startswith('datalad')]

# keyring is a tricky one since it got split into two as of 8.0 and on older
# systems there is a problem installing via pip (e.g. on wheezy) so for those we
# would just ask for keyring
keyring_requires = ['keyring>=8.0', 'keyrings.alt']
pbar_requires = ['tqdm']

dist = platform.dist()
# Identical to definition in datalad.utils
platform_system = platform.system().lower()
on_windows = platform_system == 'windows'

# on oldstable Debian let's ask for lower versions of keyring
if dist[0] == 'debian' and dist[1].split('.', 1)[0] == '7':
    keyring_requires = ['keyring<8.0']

requires = {
    'core': [
        'appdirs',
        'chardet>=3.0.4',      # rarely used but small/omnipresent
        'GitPython>=2.1.8',
        'iso8601',
        'humanize',
        'fasteners',
        'mock>=1.0.1',  # mock is also used for auto.py, not only for testing
        'patool>=1.7',
        'six>=1.8.0',
        'wrapt',
    ] +
    pbar_requires +
    (['colorama'] if on_windows else []),
    'downloaders': [
        'boto',
        'msgpack',
        'requests>=1.2',
    ] + keyring_requires,
    'downloaders-extra': [
        'requests_ftp',
    ],
    'publish': [
        'jsmin',             # nice to have, and actually also involved in `install`
        'PyGithub',          # nice to have
    ],
    'misc': [
        'pyperclip',         # clipboard manipulations
        'python-dateutil',   # add support for more date formats to check_dates
    ],
    'tests': [
        'BeautifulSoup4',  # VERY weak requirement, still used in one of the tests
        'httpretty>=0.8.14',
        'mock',
        'nose>=1.3.4',
        'vcrpy',
    ],
    'metadata': [
<<<<<<< HEAD
        'duecredit',  # needs >= 0.6.6 to be usable, but should be "safe" with prior ones
=======
        # lzma is included in python since 3.3
        # We now support backports.lzma as well (besides AutomagicIO), but since
        # there is not way to define an alternative here (AFAIK, yoh), we will
        # use pyliblzma as the default for now.  Patch were you would prefer
        # backports.lzma instead
        'pyliblzma; python_version < "3.3"',
        # was added in https://github.com/datalad/datalad/pull/1995 without
        # due investigation, should not be needed until we add duecredit support
        # 'duecredit',
>>>>>>> c1fb9c6b
        'simplejson',
        'whoosh',
    ],
    'metadata-extra': [
        'PyYAML',  # very optional
        'mutagen>=1.36',  # audio metadata
        'exifread',  # EXIF metadata
        'python-xmp-toolkit',  # XMP metadata, also requires 'exempi' to be available locally
        'Pillow',  # generic image metadata
    ]
}

requires['full'] = sum(list(requires.values()), [])

# Now add additional ones useful for development
requires.update({
    'devel-docs': [
        # used for converting README.md -> .rst for long_description
        'pypandoc',
        # Documentation
        'sphinx',
        'sphinx-rtd-theme',
    ],
    'devel-utils': [
        'asv',
        'nose-timer',
        'psutil',
        'coverage',
        # disable for now, as it pulls in ipython 6, which is PY3 only
        #'line-profiler',
        # necessary for accessing SecretStorage keyring (system wide Gnome
        # keyring)  but not installable on travis, IIRC since it needs connectivity
        # to the dbus whenever installed or smth like that, thus disabled here
        # but you might need it
        # 'dbus-python',
    ],
})
requires['devel'] = sum(list(requires.values()), [])


# let's not build manpages and examples automatically (gh-896)
# configure additional command for custom build steps
#class DataladBuild(build_py):
#    def run(self):
#        self.run_command('build_manpage')
#        self.run_command('build_examples')
#        build_py.run(self)

cmdclass = {
    'build_manpage': BuildManPage,
    'build_examples': BuildRSTExamplesFromScripts,
    'build_cfginfo': BuildConfigInfo,
    'build_schema': BuildSchema,
    # 'build_py': DataladBuild
}

# PyPI doesn't render markdown yet. Workaround for a sane appearance
# https://github.com/pypa/pypi-legacy/issues/148#issuecomment-227757822
README = opj(dirname(__file__), 'README.md')
try:
    import pypandoc
    long_description = pypandoc.convert(README, 'rst')
except (ImportError, OSError) as exc:
    # attempting to install pandoc via brew on OSX currently hangs and
    # pypandoc imports but throws OSError demanding pandoc
    print(
        "WARNING: pypandoc failed to import or thrown an error while converting"
        " README.md to RST: %r   .md version will be used as is" % exc
    )
    long_description = open(README).read()


#
# Avoid using entry_points due to their hefty overhead
#
setup_kwargs = setup_entry_points(
    {
        'datalad': 'datalad.cmdline.main',
        'git-annex-remote-datalad-archives': 'datalad.customremotes.archives',
        'git-annex-remote-datalad': 'datalad.customremotes.datalad',
    })

# normal entrypoints for the rest
# a bit of a dance needed, as on windows the situation is different
entry_points = setup_kwargs.get('entry_points', {})
entry_points.update({
    'datalad.metadata.extractors': [
        'annex=datalad.metadata.extractors.annex:MetadataExtractor',
        'audio=datalad.metadata.extractors.audio:MetadataExtractor',
        'datacite=datalad.metadata.extractors.datacite:MetadataExtractor',
        'datalad_core=datalad.metadata.extractors.datalad_core:MetadataExtractor',
        'datalad_rfc822=datalad.metadata.extractors.datalad_rfc822:MetadataExtractor',
        'exif=datalad.metadata.extractors.exif:MetadataExtractor',
        'frictionless_datapackage=datalad.metadata.extractors.frictionless_datapackage:MetadataExtractor',
        'image=datalad.metadata.extractors.image:MetadataExtractor',
        'xmp=datalad.metadata.extractors.xmp:MetadataExtractor',
    ]})
setup_kwargs['entry_points'] = entry_points

setup(
    name="datalad",
    author="The DataLad Team and Contributors",
    author_email="team@datalad.org",
    version=version,
    description="data distribution geared toward scientific datasets",
    long_description=long_description,
    packages=datalad_pkgs,
    install_requires=
        requires['core'] + requires['downloaders'] +
        requires['publish'] + requires['metadata'],
    extras_require=requires,
    cmdclass=cmdclass,
    package_data={
        'datalad':
            findsome('resources', {'sh', 'html', 'js', 'css', 'png', 'svg', 'txt', 'py'}) +
            findsome(opj('downloaders', 'configs'), {'cfg'}) +
            findsome(opj('metadata', 'tests', 'data'), {'mp3', 'jpg', 'pdf'})
    },
    **setup_kwargs
)<|MERGE_RESOLUTION|>--- conflicted
+++ resolved
@@ -96,9 +96,7 @@
         'vcrpy',
     ],
     'metadata': [
-<<<<<<< HEAD
         'duecredit',  # needs >= 0.6.6 to be usable, but should be "safe" with prior ones
-=======
         # lzma is included in python since 3.3
         # We now support backports.lzma as well (besides AutomagicIO), but since
         # there is not way to define an alternative here (AFAIK, yoh), we will
@@ -108,7 +106,6 @@
         # was added in https://github.com/datalad/datalad/pull/1995 without
         # due investigation, should not be needed until we add duecredit support
         # 'duecredit',
->>>>>>> c1fb9c6b
         'simplejson',
         'whoosh',
     ],
