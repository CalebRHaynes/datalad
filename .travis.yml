# vim ft=yaml
# travis-ci.org definition for DataLad build
language: python

python:
  - 3.5
##1  - 3.6

cache:
  - apt

env:
  global:
    # will be used in the matrix, where neither other variable is used
    - BOTO_CONFIG=/tmp/nowhere
    - DATALAD_TESTS_SSH=1
    - DATALAD_LOG_CMD_ENV=GIT_SSH_COMMAND
    - TESTS_TO_PERFORM=datalad
    - NOSE_OPTS=
    # Note, that there's "turtle" as well, which is always excluded from
    # running on Travis.
    - NOSE_SELECTION="integration or usecase or slow"
    - NOSE_SELECTION_OP="not "   # so it would be "not (integration or usecase)"
    # Special settings/helper for combined coverage from special remotes execution
    - COVERAGE=coverage
    - DATALAD_DATASETS_TOPURL=http://datasets-tests.datalad.org
  matrix:
##1    - DATALAD_REPO_VERSION=6
    - DATALAD_REPO_VERSION=5

# Disabled since old folks don't want to change workflows of submitting through central authority
#    - secure: "k2rHdTBjUU3pUUASqfRr7kHaaSmNKLLAR2f66A0fFSulih4CXxwLrR3g8/HP9m+jMve8mAYEiPSI7dT7cCm3WMA/piyLh2wKCGgzDD9oLjtvPAioR8dgLpzbgjxV/Vq6fwwPMlvbqqa+MmAImnAoSufEmI7zVQHCq11Hd5nd6Es="
#    - secure: "Az7Pzo5pSdAFTTX6XXzE4VUS3wnlIe1vi/+bfHBzDjxstDvZVkPjPzaIs6v/BLod43AYBl1v9dyJR4qnBnaVrUDLB3tC0emLhJ2qnw+8GKHSSImCwIOeZzg9QpXeVQovZUqQVQ3fg3KIWCIzhmJ59EbMQcI4krNDxk4WcXmyVfk="

matrix:
  include:
  # Additional custom ones
  - python: 3.7
    # Single run for Python 3.7
    env:
    # Run all tests in a single whoop here
    # We cannot have empty -A selector, so the one which always will be fulfilled
    - NOSE_SELECTION=
    - NOSE_SELECTION_OP=not
    # To test https://github.com/datalad/datalad/pull/4342 fix.
    # From our testing in that PR seems to have no effect, but kept around since should not hurt.
    - LC_ALL=ru_RU.UTF-8
  - python: 3.6
    # Single run for Python 3.6
    env:
    # Run all tests in a single whoop here
    # We cannot have empty -A selector, so the one which always will be fulfilled
    - NOSE_SELECTION=
    - NOSE_SELECTION_OP=not
  - python: 3.5
    # Split runs for v6 since a single one is too long now
    env:
    - DATALAD_REPO_VERSION=6
    - NOSE_SELECTION_OP=not
  - python: 3.5
    env:
    - DATALAD_REPO_VERSION=6
    - NOSE_SELECTION_OP=""
    # To test https://github.com/datalad/datalad/pull/4342 fix in case of no "not" for NOSE.
    # From our testing in that PR seems to have no effect, but kept around since should not hurt.
    - LANG=bg_BG.UTF-8
  - python: 3.5
    # Run slow etc tests under a single tricky scenario
    env:
    - TMPDIR="/var/tmp/sym link"
    - NOSE_SELECTION_OP=""
    # And the leading - in filenames for the most challenge
    - DATALAD_TESTS_OBSCURE_PREFIX=-
    - DATALAD_LOG_TRACEBACK=collide  # just a smoke test for now
  - python: 3.5
    # A run loaded with various customizations to smoke test those functionalities
    # apparently moving symlink outside has different effects on abspath
    # see  https://github.com/datalad/datalad/issues/878
    env:
    # eventually: - TMPDIR="/var/tmp/sym ссылка"
    - TMPDIR="/var/tmp/sym link"
    # and obscure the names more a bit
    - DATALAD_TESTS_OBSCURE_PREFIX=-
    # By default no logs will be output. This one is to test with log output at INFO level
    - DATALAD_LOG_LEVEL=INFO
    - DATALAD_LOG_TRACEBACK=1  # just a smoke test for now
    - DATALAD_LOG_VMEM=1
  - python: 3.5
    # By default no logs will be output. This one is to test with low level but dumped to /dev/null
    env:
    - DATALAD_LOG_LEVEL=2
    - DATALAD_LOG_TARGET=/dev/null
    - DATALAD_TESTS_PROTOCOLREMOTE=1
    - DATALAD_TESTS_DATALADREMOTE=1
    - DATALAD_LOG_CMD_CWD=1
    - DATALAD_LOG_CMD_OUTPUTS=1
    - DATALAD_LOG_CMD_ENV=1
    - DATALAD_LOG_CMD_STDIN=1
    - DATALAD_TESTS_UI_BACKEND=console
    - DATALAD_TESTS_OBSCURE_PREFIX=-
    - DATALAD_SEED=1
    - GIT_AUTHOR_DATE="Thu, 07 Apr 2005 22:13:13 +0200"
    - GIT_AUTHOR_NAME=blah
    - GIT_AUTHOR_EMAIL=committer@example.com
    - GIT_COMMITTER_DATE="Thu, 07 Apr 2005 22:13:13 +0200"
    - GIT_COMMITTER_NAME=blah
    - GIT_COMMITTER_EMAIL=committer@example.com
  - python: 3.5
    # Test some under NFS mount  (only selected sub-set)
    env:
    # do not run SSH-based tests due to stall(s)
    # https://github.com/datalad/datalad/pull/4172
    - DATALAD_TESTS_SSH=0
    - TMPDIR="/tmp/nfsmount"
    - TESTS_TO_PERFORM="datalad.tests datalad.support"
  #
  # The ones to run only on weekends against master.
  # They will not contribute to coverage etc, but might lead to failed status
  #
<<<<<<< HEAD
=======
  - python: 3.5
    # By default no logs will be output. This one is to test with log output at INFO level
    env:
    - _DL_UPSTREAM_GITPYTHON=1
    # It is not usable without setting locales env vars ATM
    # see https://github.com/datalad/datalad/issues/3159
    # - _DL_UPSTREAM_GITANNEX=1
    # Just so we test if we did not screw up running under nose without -s as well
    - NOSE_OPTS=
    - _DL_CRON=1
  # run with minimal supported git-annex version as defined in AnnexRepo.GIT_ANNEX_MIN_VERSION
  # TODO: ATM we do not have that minimal version as a Debian package in
  # snapshots! When we do match - add a unit-test to guarantee that if
  # _DL_DEBURL_ANNEX is set, we are using that particular version
  - python: 3.5
    env:
    - _DL_DEBURL_ANNEX=http://snapshot-neuro.debian.net/archive/neurodebian/20190710T050502Z/pool/main/g/git-annex/git-annex-standalone_7.20190708%2Bgit9-gfa3524b95-1~ndall%2B1_amd64.deb
    - _DL_CRON=1
>>>>>>> 3208a38b
  # run if git-annex version in neurodebian -devel differs
  - python: 3.5
    env:
    - _DL_DEVEL_ANNEX=1
    - _DL_CRON=1
  # Run with latest git rather than the bundled one.
  - python: 3.5
    addons:
      apt:
        sources:
          - sourceline: 'ppa:git-core/ppa'
    env:
    - DATALAD_USE_DEFAULT_GIT=1
    - _DL_UPSTREAM_GIT=1
    - _DL_CRON=1
  - python: 3.5
    env:
    # to test operation under root since also would consider FS "crippled" due to
    # ability to rewrite R/O files
    - NOSE_WRAPPER="sudo -E"
    # no key authentication for root:
    - DATALAD_TESTS_SSH=0
    - _DL_CRON=1
  - python: 3.5
    env:
    - DATALAD_TESTS_NONETWORK=1
    # must operate nicely with those env variables set
    - http_proxy=
    - https_proxy=
    - _DL_CRON=1
  - python: 3.5
    env:
    - PYTHONPATH=$PWD/tools/testing/bad_internals/_scrapy/
    - _DL_CRON=1
  - python: 3.5
    # Test under NFS mount  (full, only in master)
    env:
    - TMPDIR="/tmp/nfsmount"
    - _DL_CRON=1
#  - python: 3.5
#    # test whether known v6 failures still fail
#    env:
#    - DATALAD_REPO_VERSION=6
#    - DATALAD_TESTS_KNOWNFAILURES_SKIP=no
#    - DATALAD_TESTS_KNOWNFAILURES_PROBE=yes
#    - DATALAD_TESTS_SSH=1
#    - _DL_CRON=1

  allow_failures:
  # Test under NFS mount  (full, only in master)
  - python: 3.5
    env:
    - TMPDIR="/tmp/nfsmount"
    - _DL_CRON=1
#  # test whether known v6 failures still fail
#  - env:
#    - DATALAD_REPO_VERSION=6
#    - DATALAD_TESTS_KNOWNFAILURES_SKIP=no
#    - DATALAD_TESTS_KNOWNFAILURES_PROBE=yes
#    - DATALAD_TESTS_SSH=1
#    - _DL_CRON=1

# Causes complete laptop or travis instance crash atm, but survives in a docker
# need to figure it out (looks like some PID explosion)
#  - python: 3.5
#    # we would need to migrate to boto3 to test it fully, but SSH should work
#    env:
#    - DATALAD_TESTS_SSH=1
#    - UNSET_S3_SECRETS=1

before_install:
  - if [ ! -z "${_DL_CRON:-}" ]; then
      if [ ! ${TRAVIS_EVENT_TYPE} = "cron" ]; then
        echo "Exiting since should only be ran on a weekly basis by cron!";
        exit 0;
      fi
    fi
  # Life was so fast that we needed a slow down
  # - sleep 60   # TEMP -- to spot diff
  # Just in case we need to check if nfs is there etc
  - sudo lsmod
  # The ultimate one-liner setup for NeuroDebian repository
  - bash <(wget -q -O- http://neuro.debian.net/_files/neurodebian-travis.sh)
  - travis_retry sudo apt-get update -qq
  - travis_retry sudo apt-get install eatmydata  # to speedup some installations
  - sudo eatmydata tools/ci/prep-travis-forssh-sudo.sh
  - tools/ci/prep-travis-forssh.sh
  # Install grunt-cli
  - eatmydata npm install grunt-cli
  # Install optionally upstream current development so we are sure that they break nothing important for us
  - if [ ! -z "${_DL_UPSTREAM_GITANNEX:-}" ]; then sudo tools/ci/install-annex-snapshot.sh; sudo ln -s `find /usr/local/lib/git-annex.linux -maxdepth 1 -type f -perm /+x` /usr/local/bin/; else sudo eatmydata apt-get install git-annex-standalone ; fi
  # Install optionally -devel version of annex, and if goes wrong (we have most recent), exit right away
  - if [ ! -z "${_DL_DEVEL_ANNEX:-}" ]; then tools/ci/prep-travis-devel-annex.sh || { ex="$?"; if [ "$ex" -eq 99 ]; then exit 0; else exit "$ex"; fi; }; fi
  - if [ ! -z "${_DL_DEBURL_ANNEX:-}" ]; then wget -O /tmp/git-annex.deb "${_DL_DEBURL_ANNEX}" && sudo dpkg -i /tmp/git-annex.deb; fi
  # Optionally install the latest Git.  Exit code 100 indicates that bundled is same as the latest.
  - if [ ! -z "${_DL_UPSTREAM_GIT:-}" ]; then
      sudo tools/ci/install-latest-git.sh || { [ $? -eq 100 ] && exit 0; } || exit 1;
    fi

install:
  # Install standalone build of git-annex for the recent enough version
  - travis_retry sudo eatmydata apt-get install zip pandoc p7zip-full
  # needed for tests of patool compression fall-back solution
  - travis_retry sudo eatmydata apt-get install xz-utils
  - travis_retry sudo eatmydata apt-get install shunit2
  # for metadata support
  - travis_retry sudo eatmydata apt-get install exempi
  - git config --global user.email "test@travis.land"
  - git config --global user.name "Travis Almighty"
  - cd ..; pip install -q codecov; cd -
  - pip install -r requirements-devel.txt
  # So we could test under sudo -E with PATH pointing to installed location
  - sudo sed -i -e 's/^Defaults.*secure_path.*$//' /etc/sudoers
  # TMPDIRs
  - if [[ "${TMPDIR:-}" =~ .*/sym\ link ]]; then echo "Symlinking $TMPDIR"; ln -s /tmp "$TMPDIR"; fi
  - if [[ "${TMPDIR:-}" =~ .*/d\ i\ r ]]; then echo "mkdir $TMPDIR"; mkdir -p "$TMPDIR"; fi
  - if [[ "${TMPDIR:-}" =~ .*/nfsmount ]]; then echo "mkdir $TMPDIR"; mkdir -p "$TMPDIR" "${TMPDIR}_"; echo "/tmp/nfsmount_ localhost(rw)" | sudo bash -c 'cat - > /etc/exports'; sudo apt-get install -y nfs-kernel-server; sudo exportfs -a; sudo mount -t nfs localhost:/tmp/nfsmount_ /tmp/nfsmount; sudo git config --system annex.pidlock true ; fi
  # S3
  - if [ ! -z "$UNSET_S3_SECRETS" ]; then echo "usetting"; unset DATALAD_datalad_test_s3_key_id DATALAD_datalad_test_s3_secret_id; fi
  # Install grunt to test run javascript frontend tests
  - npm install grunt
  - npm install grunt-contrib-qunit@>=3.0.1

script:
  # Test installation system-wide
  - sudo pip install .
  - mkdir -p __testhome__
  - cd __testhome__
  # Run tests
  - http_proxy=
    PATH=$PWD/../tools/coverage-bin:$PATH
    $NOSE_WRAPPER `which nosetests` $NOSE_OPTS
      -A "$NOSE_SELECTION_OP($NOSE_SELECTION) and not(turtle)"
      --with-doctest
      --with-cov --cover-package datalad
      --logging-level=INFO
      $TESTS_TO_PERFORM
  # Run doc examples if no spaces in the TMPDIR and SSH is allowed
  - if [ ${DATALAD_TESTS_SSH:-0} != 1 ] || echo "${TMPDIR:-}" | grep -q ' '; then
      echo "Testing examples is disabled by configuration";
    else
      $NOSE_WRAPPER ../tools/testing/run_doc_examples;
    fi
  - cd ..
  # Run javascript tests
  - grunt test --verbose
  # Report WTF information using system wide installed version
  - datalad wtf

after_success:
  # submit only what we have covered in the PRs
  - if [ -z "${_DL_CRON:-}" ]; then
      cp __testhome__/.coverage .;
      coverage combine -a /tmp/.coverage-entrypoints-*;
      codecov;
    fi

# makes it only more difficult to comprehend the failing output.  Enable only when necessary
# for a particular debugging
#after_failure:
#  - if [ ! -z "$DATALAD_TESTS_NONETWORK" ]; then sudo route add -net 0.0.0.0 netmask 0.0.0.0 dev lo; fi
#  - DATALAD_LOG_LEVEL=DEBUG $NOSE_WRAPPER `which nosetests` -s -v --with-doctest --with-cov --cover-package datalad --logging-level=DEBUG
#  - if [ ! -z "$DATALAD_TESTS_NONETWORK" ]; then sudo route del -net 0.0.0.0 netmask 0.0.0.0 dev lo; fi<|MERGE_RESOLUTION|>--- conflicted
+++ resolved
@@ -117,18 +117,6 @@
   # The ones to run only on weekends against master.
   # They will not contribute to coverage etc, but might lead to failed status
   #
-<<<<<<< HEAD
-=======
-  - python: 3.5
-    # By default no logs will be output. This one is to test with log output at INFO level
-    env:
-    - _DL_UPSTREAM_GITPYTHON=1
-    # It is not usable without setting locales env vars ATM
-    # see https://github.com/datalad/datalad/issues/3159
-    # - _DL_UPSTREAM_GITANNEX=1
-    # Just so we test if we did not screw up running under nose without -s as well
-    - NOSE_OPTS=
-    - _DL_CRON=1
   # run with minimal supported git-annex version as defined in AnnexRepo.GIT_ANNEX_MIN_VERSION
   # TODO: ATM we do not have that minimal version as a Debian package in
   # snapshots! When we do match - add a unit-test to guarantee that if
@@ -137,7 +125,6 @@
     env:
     - _DL_DEBURL_ANNEX=http://snapshot-neuro.debian.net/archive/neurodebian/20190710T050502Z/pool/main/g/git-annex/git-annex-standalone_7.20190708%2Bgit9-gfa3524b95-1~ndall%2B1_amd64.deb
     - _DL_CRON=1
->>>>>>> 3208a38b
   # run if git-annex version in neurodebian -devel differs
   - python: 3.5
     env:
