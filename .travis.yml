# vim ft=yaml
# travis-ci.org definition for DataLad build
language: python

cache:
  - apt

matrix:
  include:
  - python: 2.7
    env:
    - secure: "k2rHdTBjUU3pUUASqfRr7kHaaSmNKLLAR2f66A0fFSulih4CXxwLrR3g8/HP9m+jMve8mAYEiPSI7dT7cCm3WMA/piyLh2wKCGgzDD9oLjtvPAioR8dgLpzbgjxV/Vq6fwwPMlvbqqa+MmAImnAoSufEmI7zVQHCq11Hd5nd6Es="
    - secure: "Az7Pzo5pSdAFTTX6XXzE4VUS3wnlIe1vi/+bfHBzDjxstDvZVkPjPzaIs6v/BLod43AYBl1v9dyJR4qnBnaVrUDLB3tC0emLhJ2qnw+8GKHSSImCwIOeZzg9QpXeVQovZUqQVQ3fg3KIWCIzhmJ59EbMQcI4krNDxk4WcXmyVfk="
  # no loop dev support on travis yet :-/ https://github.com/travis-ci/travis-ci/issues/2700
  #- python: 2.7
  #  env:
  #  - NOSE_WRAPPER="tools/eval_under_testloopfs"
  - python: 2.7
    # By default no logs will be output. This one is to test with log output at INFO level
    env:
    - DATALAD_LOGLEVEL=INFO
  - python: 2.7
    # By default no logs will be output. This one is to test with low level but dumped to /dev/null
    env:
    - DATALAD_LOGLEVEL=2
    - DATALAD_LOGTARGET=/dev/null
  - python: 2.7
    env:
    # to test operation under root since also would consider FS "crippled" due to
    # ability to rewrite R/O files
    - NOSE_WRAPPER="sudo -E"
    # no key authentication for root:
    - unset -v DATALAD_TESTS_SSH
  - python: 2.7
    env:
    - DATALAD_TESTS_NONETWORK=1
    # must operate nicely with those env variables set
    - http_proxy=
    - https_proxy=
  - python: 2.7
    env:
    - PYTHONPATH=$PWD/tools/testing/bad_internals/_scrapy/
  - python: 2.7
    # To make sure that operates correctly whenever dataset directories have symlinks
    # in their path.
    env:
    # Eventually we will get there, but atm causes a good number of failures
    # - TMPDIR="/tmp/sym ссылка"
    - TMPDIR="/tmp/sym link"
  - python: 2.7
    # To make sure that operates correctly whenever dataset directories have symlinks
    # in their path.
    env:
    # To make orthogonal test where it is not a symlink but a dir with spaces
    - TMPDIR="/tmp/d i r"
  - python: 3.3
  - python: 3.4
  # Those aren't yet ready since lxml I believe fails to install
  #- python: pypy
  #- python: pypy3
# not there -- don't try!
# - python: 3.5
# can't since coverage doesn't support it yet: https://bitbucket.org/ned/coveragepy/issues/391/getargspec-was-finally-removed-will-not-be
# - python: nightly

env:
  # to overcome problem with system-wide installed boto on travis
  # see https://github.com/travis-ci/travis-ci/issues/5246
  - BOTO_CONFIG=/tmp/nowhere
  - DATALAD_TESTS_SSH=1

before_install:
  # The ultimate one-liner setup for NeuroDebian repository
  - bash <(wget -q -O- http://neuro.debian.net/_files/neurodebian-travis.sh)
  - travis_retry sudo apt-get update -qq
  - sudo tools/ci/prep-travis-forssh-sudo.sh
  - tools/ci/prep-travis-forssh.sh
  # Install grunt-cli
  - npm install grunt-cli

install:
  # Install standalone build of git-annex for the recent enough version
  - travis_retry sudo apt-get install git-annex-standalone zip
  # For Python3 compatibility needs never-released master
  - pip install https://github.com/niltonvolpato/python-progressbar/archive/master.zip
  - git config --global user.email "test@travis.land"
  - git config --global user.name "Travis Almighty"
  - git submodule update --init --recursive
  - cd ..; pip install -q coveralls codecov; cd -
  - pip install -r requirements.txt
  # Verify that setup.py build doesn't puke
  - python setup.py build
  - pip install -e .
  # So we could test under sudo -E with PATH pointing to installed location
  - sudo sed -i -e 's/^Defaults.*secure_path.*$//' /etc/sudoers
  # Install sphinx to build/test documentation.  Doesn't take a while, so doing in all envs
  - pip install sphinx
  - pip install sphinx_rtd_theme
<<<<<<< HEAD
  # TMPDIR
  - if [ ! -z "$TMPDIR" ]; then echo "Symlinking $TMPDIR"; ln -s /tmp "$TMPDIR"; fi
  # Install grunt to test run javascript frontend tests
  - npm install grunt
  - npm install grunt-contrib-qunit

=======
  # TMPDIRs
  - if [ ! -z "$TMPDIR" ] && [ "$TMPDIR" = "/tmp/sym link" ]; then echo "Symlinking $TMPDIR"; ln -s /tmp "$TMPDIR"; fi
  - if [ ! -z "$TMPDIR" ] && [ "$TMPDIR" = "/tmp/d i r" ]; then mkdir -p "$TMPDIR"; fi
>>>>>>> 511f3be9
script:
  - if [ ! -z "$DATALAD_TESTS_NONETWORK" ]; then sudo route add -net 0.0.0.0 netmask 0.0.0.0 dev lo; fi
  - $NOSE_WRAPPER `which nosetests` -s -v --with-doctest --doctest-tests --with-cov --cover-package datalad --logging-level=INFO
  - if [ ! -z "$DATALAD_TESTS_NONETWORK" ]; then sudo route del -net 0.0.0.0 netmask 0.0.0.0 dev lo; fi
  # Generate documentation and run doctests
  - PYTHONPATH=$PWD make -C docs html doctest
  # Run javascript tests
  - grunt test --verbose --force

after_success:
  - coveralls
  - codecov

# makes it only more difficult to comprehend the failing output.  Enable only when necessary
# for a particular debugging
#after_failure:
#  - if [ ! -z "$DATALAD_TESTS_NONETWORK" ]; then sudo route add -net 0.0.0.0 netmask 0.0.0.0 dev lo; fi
#  - DATALAD_LOGLEVEL=DEBUG $NOSE_WRAPPER `which nosetests` -s -v --with-doctest --doctest-tests --with-cov --cover-package datalad --logging-level=DEBUG
#  - if [ ! -z "$DATALAD_TESTS_NONETWORK" ]; then sudo route del -net 0.0.0.0 netmask 0.0.0.0 dev lo; fi<|MERGE_RESOLUTION|>--- conflicted
+++ resolved
@@ -96,18 +96,13 @@
   # Install sphinx to build/test documentation.  Doesn't take a while, so doing in all envs
   - pip install sphinx
   - pip install sphinx_rtd_theme
-<<<<<<< HEAD
-  # TMPDIR
-  - if [ ! -z "$TMPDIR" ]; then echo "Symlinking $TMPDIR"; ln -s /tmp "$TMPDIR"; fi
+  # TMPDIRs
+  - if [ ! -z "$TMPDIR" ] && [ "$TMPDIR" = "/tmp/sym link" ]; then echo "Symlinking $TMPDIR"; ln -s /tmp "$TMPDIR"; fi
+  - if [ ! -z "$TMPDIR" ] && [ "$TMPDIR" = "/tmp/d i r" ]; then mkdir -p "$TMPDIR"; fi
   # Install grunt to test run javascript frontend tests
   - npm install grunt
   - npm install grunt-contrib-qunit
 
-=======
-  # TMPDIRs
-  - if [ ! -z "$TMPDIR" ] && [ "$TMPDIR" = "/tmp/sym link" ]; then echo "Symlinking $TMPDIR"; ln -s /tmp "$TMPDIR"; fi
-  - if [ ! -z "$TMPDIR" ] && [ "$TMPDIR" = "/tmp/d i r" ]; then mkdir -p "$TMPDIR"; fi
->>>>>>> 511f3be9
 script:
   - if [ ! -z "$DATALAD_TESTS_NONETWORK" ]; then sudo route add -net 0.0.0.0 netmask 0.0.0.0 dev lo; fi
   - $NOSE_WRAPPER `which nosetests` -s -v --with-doctest --doctest-tests --with-cov --cover-package datalad --logging-level=INFO
