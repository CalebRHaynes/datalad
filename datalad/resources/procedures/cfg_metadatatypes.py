"""Procedure to configure additional metadata types

Additional arguments: <metadata type label> [...]
"""

import sys
import os.path as op

from datalad.consts import (
    DATASET_CONFIG_FILE
)
from datalad.distribution.dataset import require_dataset

ds = require_dataset(
    sys.argv[1],
    check_installed=True,
    purpose='configuration')

for nt in sys.argv[2:]:
    if nt in ds.config.get('datalad.metadata.nativetype', []):
        # do not duplicate
        continue
    ds.config.add(
        'datalad.metadata.nativetype',
        nt,
        where='dataset',
        reload=False)

<<<<<<< HEAD
ds.rev_save(
    path=op.join(ds.path, '.datalad', 'config'),
=======
ds.save(
    path=[dict(
        path=op.join(ds.path, DATASET_CONFIG_FILE),
        type='file',
        parentds=ds.path)],
>>>>>>> 8b61e856
    message="Configure metadata type(s)",
)<|MERGE_RESOLUTION|>--- conflicted
+++ resolved
@@ -26,15 +26,7 @@
         where='dataset',
         reload=False)
 
-<<<<<<< HEAD
 ds.rev_save(
-    path=op.join(ds.path, '.datalad', 'config'),
-=======
-ds.save(
-    path=[dict(
-        path=op.join(ds.path, DATASET_CONFIG_FILE),
-        type='file',
-        parentds=ds.path)],
->>>>>>> 8b61e856
+    path=op.join(ds.path, DATASET_CONFIG_FILE),
     message="Configure metadata type(s)",
 )