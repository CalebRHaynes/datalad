# emacs: -*- mode: python; py-indent-offset: 4; tab-width: 4; indent-tabs-mode: nil -*-
# ex: set sts=4 ts=4 sw=4 noet:
# ## ### ### ### ### ### ### ### ### ### ### ### ### ### ### ### ### ### ### ##
#
#   See COPYING file distributed along with the datalad package for the
#   copyright and license terms.
#
# ## ### ### ### ### ### ### ### ### ### ### ### ### ### ### ### ### ### ### ##
"""Implements class Dataset
"""

import logging
import os.path as op
from os.path import (
    curdir,
    exists,
    join as opj,
    normpath, isabs,
    pardir,
    realpath,
)
from weakref import WeakValueDictionary
import wrapt

from datalad import cfg
from datalad.config import ConfigManager
from datalad.dochelpers import exc_str
from datalad.support.annexrepo import AnnexRepo
from datalad.support.constraints import Constraint
# DueCredit
from datalad.support.due import due
from datalad.support.due_utils import duecredit_dataset
from datalad.support.exceptions import NoDatasetArgumentFound
<<<<<<< HEAD
from datalad.support.gitrepo import (
    GitRepo,
    InvalidGitRepositoryError,
    NoSuchPathError
)
from datalad.support.repo import Flyweight
=======
from datalad.support.external_versions import external_versions
from datalad.support.gitrepo import GitRepo
from datalad.support.gitrepo import InvalidGitRepositoryError
from datalad.support.gitrepo import NoSuchPathError
from datalad.support.repo import PathBasedFlyweight
>>>>>>> 4776c270
from datalad.support.network import RI
from datalad.support.exceptions import InvalidAnnexRepositoryError
from datalad.support import path as op

import datalad.utils as ut
from datalad.utils import (
    getpwd,
    optional_args,
    get_dataset_root,
    # TODO remove after a while, when external consumers have adjusted
    # to use get_dataset_root()
    get_dataset_root as rev_get_dataset_root,
    Path,
    PurePath,
    assure_list,
)


lgr = logging.getLogger('datalad.dataset')
lgr.log(5, "Importing dataset")


<<<<<<< HEAD
class Dataset(object, metaclass=Flyweight):
=======
# TODO: use the same piece for resolving paths against Git/AnnexRepo instances
#       (see normalize_path)
def resolve_path(path, ds=None):
    """Resolve a path specification (against a Dataset location)

    Any explicit path (absolute or relative) is returned as an absolute path.
    In case of an explicit relative path, the current working directory is
    used as a reference. Any non-explicit relative path is resolved against
    as dataset location, i.e. considered relative to the location of the
    dataset. If no dataset is provided, the current working directory is
    used.

    Returns
    -------
    Absolute path
    """
    path = expandpath(path, force_absolute=False)
    if is_explicit_path(path):
        # normalize path consistently between two (explicit and implicit) cases
        return dlabspath(path, norm=True)

    # no dataset given, use CWD as reference
    # note: abspath would disregard symlink in CWD
    top_path = getpwd() \
        if ds is None else ds.path if isinstance(ds, Dataset) else ds
    return normpath(opj(top_path, path))


@add_metaclass(PathBasedFlyweight)
class Dataset(object):
>>>>>>> 4776c270
    """Representation of a DataLad dataset/repository

    This is the core data type of DataLad: a representation of a dataset.
    At its core, datasets are (git-annex enabled) Git repositories. This
    class provides all operations that can be performed on a dataset.

    Creating a dataset instance is cheap, all actual operations are
    delayed until they are actually needed. Creating multiple `Dataset`
    class instances for the same Dataset location will automatically
    yield references to the same object.

    A dataset instance comprises of two major components: a `repo`
    attribute, and a `config` attribute. The former offers access to
    low-level functionality of the Git or git-annex repository. The
    latter gives access to a dataset's configuration manager.

    Most functionality is available via methods of this class, but also
    as stand-alone functions with the same name in `datalad.api`.
    """
    # Begin Flyweight
    _unique_instances = WeakValueDictionary()

    @classmethod
<<<<<<< HEAD
    def _flyweight_id_from_args(cls, *args, **kwargs):

        if args:
            # to a certain degree we need to simulate an actual call to __init__
            # and make sure, passed arguments are fitting:
            # TODO: Figure out, whether there is a cleaner way to do this in a
            # generic fashion
            assert('path' not in kwargs)
            path = args[0]
            args = args[1:]
        elif 'path' in kwargs:
            path = kwargs.pop('path')
        else:
            raise TypeError("__init__() requires argument `path`")

        if path is None:
            lgr.debug("path is None. args: %s, kwargs: %s", args, kwargs)
            raise ValueError("path must not be None")

        # mirror what is happening in __init__
        if isinstance(path, ut.PurePath):
            path = str(path)

        # Custom handling for few special abbreviations
=======
    def _flyweight_preproc_path(cls, path):
        """Custom handling for few special abbreviations for datasets"""
>>>>>>> 4776c270
        path_ = path
        if path == '^':
            # get the topmost dataset from current location. Note that 'zsh'
            # might have its ideas on what to do with ^, so better use as -d^
            path_ = Dataset(get_dataset_root(curdir)).get_superdataset(
                topmost=True).path
        elif path == '^.':
            # get the dataset containing current directory
            path_ = get_dataset_root(curdir)
        elif path == '///':
            # TODO: logic/UI on installing a default dataset could move here
            # from search?
            path_ = cfg.obtain('datalad.locations.default-dataset')
        if path != path_:
            lgr.debug("Resolved dataset alias %r to path %r", path, path_)
        return path_

    @classmethod
    def _flyweight_postproc_path(cls, path):
        # we want an absolute path, but no resolved symlinks
        if not op.isabs(path):
            path = op.join(op.getpwd(), path)

        # use canonical paths only:
<<<<<<< HEAD
        path_ = normpath(path_)
        kwargs['path'] = path_
        return path_, args, kwargs

    def _flyweight_invalid(self):
        """Invalidation of Flyweight instance

        Dataset doesn't need to be invalidated during its lifetime at all. Instead the underlying *Repo instances are.
        Dataset itself can represent a not yet existing path.
        """
        return False

=======
        return op.normpath(path)
>>>>>>> 4776c270
    # End Flyweight

    def __hash__(self):
        # the flyweight key is already determining unique instances
        # add the class name to distinguish from strings of a path
        return hash((self.__class__.__name__, self.__weakref__.key))

    def __init__(self, path):
        """
        Parameters
        ----------
        path : str or Path
          Path to the dataset location. This location may or may not exist
          yet.
        """
        self._pathobj = path if isinstance(path, ut.Path) else None
        if isinstance(path, ut.PurePath):
            path = str(path)
        self._path = path
        self._repo = None
        self._id = None
        self._cfg = None
        self._cfg_bound = None

    @property
    def pathobj(self):
        """pathobj for the dataset"""
        # XXX this relies on the assumption that self._path as managed
        # by the base class is always a native path
        if not self._pathobj:
            self._pathobj = ut.Path(self._path)
        return self._pathobj

    def __repr__(self):
        return "<Dataset path=%s>" % self.path

    def __eq__(self, other):
        if not hasattr(other, 'path'):
            return False
        return realpath(self.path) == realpath(other.path)

    def __getattr__(self, attr):
        # Assure that we are not just missing some late binding
        # @datasetmethod . We will use interface definitions.
        # The gotcha could be the mismatch between explicit name
        # provided to @datasetmethod and what is defined in interfaces
        meth = None
        if not attr.startswith('_'):  # do not even consider those
            from datalad.interface.base import (
                get_interface_groups, get_api_name, load_interface
            )
            groups = get_interface_groups(True)
            for group, _, interfaces in groups:
                for intfspec in interfaces:
                    # lgr.log(5, "Considering interface %s", intfspec)
                    name = get_api_name(intfspec)
                    if attr == name:
                        meth_ = load_interface(intfspec)
                        if meth_:
                            lgr.debug("Found matching interface %s for %s",
                                      intfspec, name)
                            if meth:
                                lgr.debug(
                                    "New match %s possibly overloaded previous one %s",
                                    meth_, meth
                                )
                            meth = meth_
            if not meth:
                lgr.debug("Found no match among known interfaces for %r", attr)
        return super(Dataset, self).__getattribute__(attr)

    def close(self):
        """Perform operations which would close any possible process using this Dataset
        """
        repo = self._repo
        self._repo = None
        if repo:
            # might take care about lingering batched processes etc
            del repo

    @property
    def path(self):
        """path to the dataset"""
        return self._path

    @property
    def repo(self):
        """Get an instance of the version control system/repo for this dataset,
        or None if there is none yet (or none anymore).

        If testing the validity of an instance of GitRepo is guaranteed to be
        really cheap this could also serve as a test whether a repo is present.

        Note, that this property is evaluated every time it is used. If used
        multiple times within a function it's probably a good idea to store its
        value in a local variable and use this variable instead.

        Returns
        -------
        GitRepo or AnnexRepo
        """

        # If we already got a *Repo instance, check whether it's still valid;
        # Note, that this basically does part of the testing that would
        # (implicitly) be done in the loop below again. So, there's still
        # potential to speed up when we actually need to get a new instance
        # (or none). But it's still faster for the vast majority of cases.
        #
        # TODO: Dig deeper into it and melt with new instance guessing. This
        # should also involve to reduce redundancy of testing such things from
        # within Flyweight.__call__, AnnexRepo.__init__ and GitRepo.__init__!
        #
        # Also note, that this could be forged into a single big condition, but
        # that is hard to read and we should be well aware of the actual
        # criteria here:
        if self._repo is not None and realpath(self.path) == self._repo.path:
            # we got a repo and path references still match
            if isinstance(self._repo, AnnexRepo):
                # it's supposed to be an annex
                # Here we do the same validation that Flyweight would do beforehand if there was a call to AnnexRepo()
                if self._repo is AnnexRepo._unique_instances.get(
                        self._repo.path, None) and not self._repo._flyweight_invalid():
                    # it's still the object registered as flyweight and it's a
                    # valid annex repo
                    return self._repo
            elif isinstance(self._repo, GitRepo):
                # it's supposed to be a plain git
                # same kind of checks as for AnnexRepo above, but additionally check whether it was changed to have an
                # annex now.
                # TODO: Instead of is_with_annex, we might want the cheaper check for an actually initialized annex.
                #       However, that's not completely clear. On the one hand, if it really changed to be an annex
                #       it seems likely that this happened locally and it would also be an initialized annex. On the
                #       other hand, we could have added (and fetched) a remote with an annex, which would turn it into
                #       our current notion of an uninitialized annex. Question is whether or not such a change really
                #       need to be detected. For now stay on the safe side and detect it.
                if self._repo is GitRepo._unique_instances.get(
                        self._repo.path, None) and not self._repo._flyweight_invalid() and not \
                        self._repo.is_with_annex():
                    # it's still the object registered as flyweight, it's a
                    # valid git repo and it hasn't turned into an annex
                    return self._repo

        # Note: Although it looks like the "self._repo = None" assignments
        # could be used instead of variable "valid", that's a big difference!
        # The *Repo instances are flyweights, not singletons. self._repo might
        # be the last reference, which would lead to those objects being
        # destroyed and therefore the constructor call would result in an
        # actually new instance. This is unnecessarily costly.
        valid = False
        for cls, ckw, kw in (
                # Non-initialized is okay. We want to figure the correct instance to represent what's there - that's it.
                (AnnexRepo, {'allow_noninitialized': True}, {'init': False}),
                (GitRepo, {}, {})
        ):
            if cls.is_valid_repo(self._path, **ckw):
                try:
                    lgr.log(5, "Detected %s at %s", cls, self._path)
                    self._repo = cls(self._path, create=False, **kw)
                    valid = True
                    break
                except (InvalidGitRepositoryError, NoSuchPathError,
                        InvalidAnnexRepositoryError) as exc:
                    lgr.log(5,
                            "Oops -- guess on repo type was wrong?: %s",
                            exc_str(exc))

        if not valid:
            self._repo = None

        if self._repo is None:
            # Often .repo is requested to 'sense' if anything is installed
            # under, and if so -- to proceed forward. Thus log here only
            # at DEBUG level and if necessary "complaint upstairs"
            lgr.log(5, "Failed to detect a valid repo at %s", self.path)
        elif due.active:
            # TODO: Figure out, when exactly this is needed. Don't think it makes sense to do this for every dataset,
            #       no matter what => we want .repo to be as cheap as it gets.
            # Makes sense only on installed dataset - @never_fail'ed
            duecredit_dataset(self)

        return self._repo

    @property
    def id(self):
        """Identifier of the dataset.

        This identifier is supposed to be unique across datasets, but identical
        for different versions of the same dataset (that have all been derived
        from the same original dataset repository).

        Note, that a plain git/git-annex repository doesn't necessarily have
        a dataset id yet. It is created by `Dataset.create()` and stored in
        .datalad/config. If None is returned while there is a valid repository,
        there may have never been a call to `create` in this branch before
        current commit.

        Note, that this property is evaluated every time it is used. If used
        multiple times within a function it's probably a good idea to store its
        value in a local variable and use this variable instead.

        Returns
        -------
        str
          This is either a stored UUID, or `None`.
        """

        return self.config.get('datalad.dataset.id', None)

    @property
    def config(self):
        """Get an instance of the parser for the persistent dataset configuration.

        Note, that this property is evaluated every time it is used. If used
        multiple times within a function it's probably a good idea to store its
        value in a local variable and use this variable instead.

        Returns
        -------
        ConfigManager
        """

        if self.repo is None:
            # if there's no repo (yet or anymore), we can't read/write config at
            # dataset level, but only at user/system level
            # However, if this was the case before as well, we don't want a new
            # instance of ConfigManager
            if self._cfg_bound in (True, None):
                self._cfg = ConfigManager(dataset=None, dataset_only=False)
                self._cfg_bound = False

        else:
            self._cfg = self.repo.config
            self._cfg_bound = True

        return self._cfg

    def recall_state(self, whereto):
        """Something that can be used to checkout a particular state
        (tag, commit) to "undo" a change or switch to a otherwise desired
        previous state.

        Parameters
        ----------
        whereto: str
        """
        if not self.is_installed():
            raise RuntimeError(
                "cannot remember a state when a dataset is not yet installed")
        self.repo.checkout(whereto)

    def is_installed(self):
        """Returns whether a dataset is installed.

        A dataset is installed when a repository for it exists on the filesystem.

        Returns
        -------
        bool
        """

        return self.path is not None and exists(self.path) and \
            self.repo is not None

    def get_superdataset(self, datalad_only=False, topmost=False,
                         registered_only=True):
        """Get the dataset's superdataset

        Parameters
        ----------
        datalad_only : bool, optional
          Whether to consider only "datalad datasets" (with non-None
          id), or (if False, which is default) - any git repository
        topmost : bool, optional
          Return the topmost super-dataset. Might then be the current one.
        registered_only : bool, optional
          Test whether any discovered superdataset actually contains the
          dataset in question as a registered subdataset (as opposed to
          just being located in a subdirectory without a formal relationship).

        Returns
        -------
        Dataset or None
        """
        from datalad.coreapi import subdatasets
        path = self.path
        sds_path = path if topmost else None

        def res_filter(res):
            return res.get('status') == 'ok' and res.get('type') == 'dataset'

        def subds_contains_path(ds, path):
            return path in sds.subdatasets(recursive=False,
                                           contains=path,
                                           result_filter=res_filter,
                                           on_failure='ignore',
                                           result_xfm='paths')

        while path:
            # normalize the path after adding .. so we guaranteed to not
            # follow into original directory if path itself is a symlink
            par_path = normpath(opj(path, pardir))
            sds_path_ = get_dataset_root(par_path)
            if sds_path_ is None:
                # no more parents, use previous found
                break

            sds = Dataset(sds_path_)
            if datalad_only:
                # test if current git is actually a dataset?
                if not sds.id:
                    break
            if registered_only:
                if not subds_contains_path(sds, path):
                    break

            # That was a good candidate
            sds_path = sds_path_
            path = par_path
            if not topmost:
                # no looping
                break

        if sds_path is None:
            # None was found
            return None

        # No postprocessing now should be necessary since get_toppath
        # tries its best to not resolve symlinks now

        return Dataset(sds_path)


@optional_args
def datasetmethod(f, name=None, dataset_argname='dataset'):
    """Decorator to bind functions to Dataset class.

    The decorated function is still directly callable and additionally serves
    as method `name` of class Dataset.  To achieve this, the first positional
    argument is redirected to original keyword argument 'dataset_argname'. All
    other arguments stay in order (and keep their names, of course). That
    means, that the signature of the bound function is name(self, a, b) if the
    original signature is name(a, dataset, b) for example.

    The decorator has no effect on the actual function decorated with it.
    """
    if not name:
        name = f.__name__

    @wrapt.decorator
    def apply_func(wrapped, instance, args, kwargs):
        # Wrapper function to assign arguments of the bound function to
        # original function.
        #
        # Note
        # ----
        # This wrapper is NOT returned by the decorator, but only used to bind
        # the function `f` to the Dataset class.

        kwargs = kwargs.copy()
        from datalad.utils import getargspec
        orig_pos = getargspec(f).args

        # If bound function is used with wrong signature (especially by
        # explicitly passing a dataset, let's raise a proper exception instead
        # of a 'list index out of range', that is not very telling to the user.
        if len(args) >= len(orig_pos):
            raise TypeError("{0}() takes at most {1} arguments ({2} given):"
                            " {3}".format(name, len(orig_pos), len(args),
                                          ['self'] + [a for a in orig_pos
                                                      if a != dataset_argname]))
        if dataset_argname in kwargs:
            raise TypeError("{}() got an unexpected keyword argument {}"
                            "".format(name, dataset_argname))
        kwargs[dataset_argname] = instance
        ds_index = orig_pos.index(dataset_argname)
        for i in range(0, len(args)):
            if i < ds_index:
                kwargs[orig_pos[i]] = args[i]
            elif i >= ds_index:
                kwargs[orig_pos[i+1]] = args[i]
        return f(**kwargs)

    setattr(Dataset, name, apply_func(f))
    return f


# Note: Cannot be defined within constraints.py, since then dataset.py needs to
# be imported from constraints.py, which needs to be imported from dataset.py
# for another constraint
class EnsureDataset(Constraint):
    """Despite its name, this constraint does not actually ensure that the
    argument is a valid dataset, because for procedural reasons this would
    typically duplicate subsequent checks and processing. However, it can
    be used to achieve uniform documentation of `dataset` arguments."""

    def __call__(self, value):
        if isinstance(value, Dataset):
            return value
        elif isinstance(value, str):
            # we cannot convert to a Dataset class right here
            # - duplicates require_dataset() later on
            # - we need to be able to distinguish between a bound
            #   dataset method call and a standalone call for
            #   relative path argument disambiguation
            #return Dataset(path=value)
            return value
        else:
            raise ValueError("Can't create Dataset from %s." % type(value))

    def short_description(self):
        return "Dataset"

    def long_description(self):
        return """Value must be a Dataset or a valid identifier of a Dataset
        (e.g. a path)"""


def require_dataset(dataset, check_installed=True, purpose=None):
    """Helper function to resolve a dataset.

    This function tries to resolve a dataset given an input argument,
    or based on the process' working directory, if `None` is given.

    Parameters
    ----------
    dataset : None or path or Dataset
      Some value identifying a dataset or `None`. In the latter case
      a dataset will be searched based on the process working directory.
    check_installed : bool, optional
      If True, an optional check whether the resolved dataset is
      properly installed will be performed.
    purpose : str, optional
      This string will be inserted in error messages to make them more
      informative. The pattern is "... dataset for <STRING>".

    Returns
    -------
    Dataset
      Or raises an exception (InsufficientArgumentsError).
    """
    if dataset is not None and not isinstance(dataset, Dataset):
        dataset = Dataset(dataset)

    if dataset is None:  # possible scenario of cmdline calls
        dspath = get_dataset_root(getpwd())
        if not dspath:
            raise NoDatasetArgumentFound("No dataset found")
        dataset = Dataset(dspath)

    assert(dataset is not None)
    lgr.debug(u"Resolved dataset%s: %s",
              u' for {}'.format(purpose) if purpose else '',
              dataset.path)

    if check_installed and not dataset.is_installed():
        raise ValueError(u"No installed dataset found at "
                         u"{0}.".format(dataset.path))

    return dataset


# New helpers, courtesy of datalad-revolution.


def resolve_path(path, ds=None):
    """Resolve a path specification (against a Dataset location)

    Any path is returned as an absolute path. If, and only if, a dataset
    object instance is given as `ds`, relative paths are interpreted as
    relative to the given dataset. In all other cases, relative paths are
    treated as relative to the current working directory.

    Note however, that this function is not able to resolve arbitrarily
    obfuscated path specifications. All operations are purely lexical, and no
    actual path resolution against the filesystem content is performed.
    Consequently, common relative path arguments like '../something' (relative
    to PWD) can be handled properly, but things like 'down/../under' cannot, as
    resolving this path properly depends on the actual target of any
    (potential) symlink leading up to '..'.

    Parameters
    ----------
    path : str or PathLike or list
      Platform-specific path specific path specification. Multiple path
      specifications can be given as a list
    ds : Dataset or None
      Dataset instance to resolve relative paths against.

    Returns
    -------
    `pathlib.Path` object or list(Path)
      When a list was given as input a list is returned, a Path instance
      otherwise.
    """
    got_ds_instance = isinstance(ds, Dataset)
    if ds is not None and not got_ds_instance:
        ds = require_dataset(
            ds, check_installed=False, purpose='path resolution')
    out = []
    for p in assure_list(path):
        if ds is None or not got_ds_instance:
            # no dataset at all or no instance provided -> CWD is always the reference
            # nothing needs to be done here. Path-conversion and absolutification
            # are done next
            pass
        # we have a given datasets instance
        elif not Path(p).is_absolute():
            # we have a dataset and no abspath nor an explicit relative path ->
            # resolve it against the dataset
            p = ds.pathobj / p

        p = ut.Path(p)

        # make sure we return an absolute path, but without actually
        # resolving anything
        if not p.is_absolute():
            # in general it is almost impossible to use resolve() when
            # we can have symlinks in the root path of a dataset
            # (that we don't want to resolve here), symlinks to annex'ed
            # files (that we never want to resolve), and other within-repo
            # symlinks that we (sometimes) want to resolve (i.e. symlinked
            # paths for addressing content vs adding content)
            # CONCEPT: do the minimal thing to catch most real-world inputs
            # ASSUMPTION: the only sane relative path input that needs
            # handling and can be handled are upward references like
            # '../../some/that', wherease stuff like 'down/../someotherdown'
            # are intellectual excercises
            # ALGORITHM: match any number of leading '..' path components
            # and shorten the PWD by that number
            # NOT using ut.Path.cwd(), because it has symlinks resolved!!
            pwd_parts = ut.Path(getpwd()).parts
            path_parts = p.parts
            leading_parents = 0
            for pp in p.parts:
                if pp == op.pardir:
                    leading_parents += 1
                    path_parts = path_parts[1:]
                elif pp == op.curdir:
                    # we want to discard that, but without stripping
                    # a corresponding parent
                    path_parts = path_parts[1:]
                else:
                    break
            p = ut.Path(
                op.join(
                    *(pwd_parts[:-leading_parents if leading_parents else None]
                      + path_parts)))
        # note that we will not "normpath()" the result, check the
        # pathlib docs for why this is the only sane choice in the
        # face of the possibility of symlinks in the path
        out.append(p)
    return out[0] if isinstance(path, (str, PurePath)) else out

# TODO keep this around for a while so that extensions can be updated
rev_resolve_path = resolve_path


def path_under_rev_dataset(ds, path):
    ds_path = ds.pathobj
    try:
        rpath = str(ut.Path(path).relative_to(ds_path))
        if not rpath.startswith(op.pardir):
            # path is already underneath the dataset
            return path
    except Exception:
        # whatever went wrong, we gotta play save
        pass

    root = get_dataset_root(str(path))
    while root is not None and not ds_path.samefile(root):
        # path and therefore root could be relative paths,
        # hence in the next round we cannot use dirname()
        # to jump in the the next directory up, but we have
        # to use ./.. and get_dataset_root() will handle
        # the rest just fine
        root = get_dataset_root(op.join(root, op.pardir))
    if root is None:
        return None
    return ds_path / op.relpath(str(path), root)


lgr.log(5, "Done importing dataset")<|MERGE_RESOLUTION|>--- conflicted
+++ resolved
@@ -10,7 +10,6 @@
 """
 
 import logging
-import os.path as op
 from os.path import (
     curdir,
     exists,
@@ -31,20 +30,12 @@
 from datalad.support.due import due
 from datalad.support.due_utils import duecredit_dataset
 from datalad.support.exceptions import NoDatasetArgumentFound
-<<<<<<< HEAD
 from datalad.support.gitrepo import (
     GitRepo,
     InvalidGitRepositoryError,
     NoSuchPathError
 )
-from datalad.support.repo import Flyweight
-=======
-from datalad.support.external_versions import external_versions
-from datalad.support.gitrepo import GitRepo
-from datalad.support.gitrepo import InvalidGitRepositoryError
-from datalad.support.gitrepo import NoSuchPathError
 from datalad.support.repo import PathBasedFlyweight
->>>>>>> 4776c270
 from datalad.support.network import RI
 from datalad.support.exceptions import InvalidAnnexRepositoryError
 from datalad.support import path as op
@@ -67,40 +58,7 @@
 lgr.log(5, "Importing dataset")
 
 
-<<<<<<< HEAD
-class Dataset(object, metaclass=Flyweight):
-=======
-# TODO: use the same piece for resolving paths against Git/AnnexRepo instances
-#       (see normalize_path)
-def resolve_path(path, ds=None):
-    """Resolve a path specification (against a Dataset location)
-
-    Any explicit path (absolute or relative) is returned as an absolute path.
-    In case of an explicit relative path, the current working directory is
-    used as a reference. Any non-explicit relative path is resolved against
-    as dataset location, i.e. considered relative to the location of the
-    dataset. If no dataset is provided, the current working directory is
-    used.
-
-    Returns
-    -------
-    Absolute path
-    """
-    path = expandpath(path, force_absolute=False)
-    if is_explicit_path(path):
-        # normalize path consistently between two (explicit and implicit) cases
-        return dlabspath(path, norm=True)
-
-    # no dataset given, use CWD as reference
-    # note: abspath would disregard symlink in CWD
-    top_path = getpwd() \
-        if ds is None else ds.path if isinstance(ds, Dataset) else ds
-    return normpath(opj(top_path, path))
-
-
-@add_metaclass(PathBasedFlyweight)
-class Dataset(object):
->>>>>>> 4776c270
+class Dataset(object, metaclass=PathBasedFlyweight):
     """Representation of a DataLad dataset/repository
 
     This is the core data type of DataLad: a representation of a dataset.
@@ -124,35 +82,8 @@
     _unique_instances = WeakValueDictionary()
 
     @classmethod
-<<<<<<< HEAD
-    def _flyweight_id_from_args(cls, *args, **kwargs):
-
-        if args:
-            # to a certain degree we need to simulate an actual call to __init__
-            # and make sure, passed arguments are fitting:
-            # TODO: Figure out, whether there is a cleaner way to do this in a
-            # generic fashion
-            assert('path' not in kwargs)
-            path = args[0]
-            args = args[1:]
-        elif 'path' in kwargs:
-            path = kwargs.pop('path')
-        else:
-            raise TypeError("__init__() requires argument `path`")
-
-        if path is None:
-            lgr.debug("path is None. args: %s, kwargs: %s", args, kwargs)
-            raise ValueError("path must not be None")
-
-        # mirror what is happening in __init__
-        if isinstance(path, ut.PurePath):
-            path = str(path)
-
-        # Custom handling for few special abbreviations
-=======
     def _flyweight_preproc_path(cls, path):
         """Custom handling for few special abbreviations for datasets"""
->>>>>>> 4776c270
         path_ = path
         if path == '^':
             # get the topmost dataset from current location. Note that 'zsh'
@@ -177,10 +108,7 @@
             path = op.join(op.getpwd(), path)
 
         # use canonical paths only:
-<<<<<<< HEAD
-        path_ = normpath(path_)
-        kwargs['path'] = path_
-        return path_, args, kwargs
+        return op.normpath(path)
 
     def _flyweight_invalid(self):
         """Invalidation of Flyweight instance
@@ -189,10 +117,6 @@
         Dataset itself can represent a not yet existing path.
         """
         return False
-
-=======
-        return op.normpath(path)
->>>>>>> 4776c270
     # End Flyweight
 
     def __hash__(self):
