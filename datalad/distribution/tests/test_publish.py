--- conflicted
+++ resolved
@@ -67,18 +67,13 @@
         name='target1')
     # source.publish(to='target1')
     with chpwd(p1):
-<<<<<<< HEAD
-        # since we have only a single commit -- there is no HEAD^
+        # since we have only two commits (set backend, init dataset)
+        # -- there is no HEAD^^
         assert_result_count(
-            publish(to='target1', since='HEAD^', on_failure='ignore'),
+            publish(to='target1', since='HEAD^^', on_failure='ignore'),
             1,
             status='impossible',
-            message="fatal: bad revision 'HEAD^'")
-=======
-        # since we have only two commits (set backend, init dataset)
-        # -- there is no HEAD^^
-        assert_raises(ValueError, publish, to='target1', since='HEAD^^')
->>>>>>> c971891d
+            message="fatal: bad revision 'HEAD^^'")
         # but now let's add one more commit, we should be able to pusblish
         source.repo.commit("msg", options=['--allow-empty'])
         publish(to='target1', since='HEAD^')  # must not fail now
