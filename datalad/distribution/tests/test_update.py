# ex: set sts=4 ts=4 sw=4 noet:
# ## ### ### ### ### ### ### ### ### ### ### ### ### ### ### ### ### ### ### ##
#
#   See COPYING file distributed along with the datalad package for the
#   copyright and license terms.
#
# ## ### ### ### ### ### ### ### ### ### ### ### ### ### ### ### ### ### ### ##
"""Test update action

"""

import os
from os.path import join as opj, exists
from ..dataset import Dataset
from datalad.api import install
from datalad.api import update
from datalad.utils import knows_annex
from datalad.utils import rmtree
from datalad.utils import chpwd
from datalad.support.gitrepo import GitRepo
from datalad.support.annexrepo import AnnexRepo

from nose.tools import eq_, assert_false, assert_is_instance, ok_
from datalad.tests.utils import with_tempfile, assert_in, \
    with_testrepos, assert_not_in
from datalad.tests.utils import create_tree
from datalad.tests.utils import ok_file_has_content
from datalad.tests.utils import ok_clean_git
from datalad.tests.utils import assert_status
from datalad.tests.utils import assert_result_count


@with_testrepos('submodule_annex', flavors=['local'])  #TODO: Use all repos after fixing them
@with_tempfile(mkdir=True)
@with_tempfile(mkdir=True)
def test_update_simple(origin, src_path, dst_path):

    # prepare src
    source = install(src_path, source=origin, recursive=True)[0]
    # forget we cloned it (provide no 'origin' anymore), which should lead to
    # setting tracking branch to target:
    source.repo.remove_remote("origin")

    # get a clone to update later on:
    dest = install(dst_path, source=src_path, recursive=True)[0]
    # test setup done;
    # assert all fine
    ok_clean_git(dst_path)
    ok_clean_git(src_path)

    # update yields nothing => up-to-date
    assert_status('ok', dest.update())
    ok_clean_git(dst_path)

    # modify origin:
    with open(opj(src_path, "update.txt"), "w") as f:
        f.write("Additional content")
    source.add(path="update.txt")
    source.save("Added update.txt")
    ok_clean_git(src_path)

    # update without `merge` only fetches:
    assert_status('ok', dest.update())
    # modification is not known to active branch:
    assert_not_in("update.txt",
                  dest.repo.get_files(dest.repo.get_active_branch()))
    # modification is known to branch origin/master
    assert_in("update.txt", dest.repo.get_files("origin/master"))

    # merge:
    assert_status('ok', dest.update(merge=True))
    # modification is now known to active branch:
    assert_in("update.txt",
              dest.repo.get_files(dest.repo.get_active_branch()))
    # it's known to annex, but has no content yet:
    dest.repo.get_file_key("update.txt")  # raises if unknown
    eq_([False], dest.repo.file_has_content(["update.txt"]))

    # smoke-test if recursive update doesn't fail if submodule is removed
    # and that we can run it from within a dataset without providing it
    # explicitly
    assert_status('ok', dest.remove('subm 1'))
    with chpwd(dest.path):
        assert_result_count(
            update(recursive=True), 2,
            status='ok', type='dataset')
    assert_result_count(
        dest.update(merge=True, recursive=True), 2,
        status='ok', type='dataset')

    # and now test recursive update with merging in differences
    create_tree(opj(source.path, 'subm 2'), {'load.dat': 'heavy'})
    source.save(message="saving changes within subm2",
<<<<<<< HEAD
                recursive=True, all_changes=True)
    assert_result_count(
        dest.update(merge=True, recursive=True), 2,
        status='ok', type='dataset')
=======
                recursive=True, all_updated=True)
    dest.update(merge=True, recursive=True)
>>>>>>> 0e9393c9
    # and now we can get new file
    dest.get('subm 2/load.dat')
    ok_file_has_content(opj(dest.path, 'subm 2', 'load.dat'), 'heavy')


@with_tempfile
@with_tempfile
def test_update_git_smoke(src_path, dst_path):
    # Apparently was just failing on git repos for basic lack of coverage, hence this quick test
    ds = Dataset(src_path).create(no_annex=True)
    target = install(dst_path, source=src_path)
    create_tree(ds.path, {'file.dat': '123'})
    ds.add('file.dat')
    assert_result_count(
        target.update(recursive=True, merge=True), 1,
        status='ok', type='dataset')
    ok_file_has_content(opj(target.path, 'file.dat'), '123')


@with_testrepos('.*annex.*', flavors=['clone'])
@with_tempfile(mkdir=True)
@with_tempfile(mkdir=True)
def test_update_fetch_all(src, remote_1, remote_2):
    rmt1 = AnnexRepo.clone(src, remote_1)
    rmt2 = AnnexRepo.clone(src, remote_2)

    ds = Dataset(src)
    ds.add_sibling(name="sibling_1", url=remote_1)
    ds.add_sibling(name="sibling_2", url=remote_2)

    # modify the remotes:
    with open(opj(remote_1, "first.txt"), "w") as f:
        f.write("some file load")
    rmt1.add("first.txt", commit=True)
    # TODO: Modify an already present file!

    with open(opj(remote_2, "second.txt"), "w") as f:
        f.write("different file load")
    rmt2.add("second.txt", git=True, commit=True, msg="Add file to git.")

    # Let's init some special remote which we couldn't really update/fetch
    if not os.environ.get('DATALAD_TESTS_DATALADREMOTE'):
        ds.repo.init_remote(
            'datalad',
            ['encryption=none', 'type=external', 'externaltype=datalad'])
    # fetch all remotes
    assert_result_count(
        ds.update(fetch_all=True), 1, status='ok', type='dataset')

    # no merge, so changes are not in active branch:
    assert_not_in("first.txt",
                  ds.repo.get_files(ds.repo.get_active_branch()))
    assert_not_in("second.txt",
                  ds.repo.get_files(ds.repo.get_active_branch()))
    # but we know the changes in remote branches:
    assert_in("first.txt", ds.repo.get_files("sibling_1/master"))
    assert_in("second.txt", ds.repo.get_files("sibling_2/master"))

    # no merge strategy for multiple remotes yet:
    # more clever now, there is a tracking branch that provides a remote
    #assert_raises(NotImplementedError, ds.update, merge=True, fetch_all=True)

    # merge a certain remote:
    assert_result_count(
        ds.update(
            sibling='sibling_1', merge=True), 1, status='ok', type='dataset')

    # changes from sibling_2 still not present:
    assert_not_in("second.txt",
                  ds.repo.get_files(ds.repo.get_active_branch()))
    # changes from sibling_1 merged:
    assert_in("first.txt",
              ds.repo.get_files(ds.repo.get_active_branch()))
    # it's known to annex, but has no content yet:
    ds.repo.get_file_key("first.txt")  # raises if unknown
    eq_([False], ds.repo.file_has_content(["first.txt"]))


@with_tempfile(mkdir=True)
@with_tempfile(mkdir=True)
def test_newthings_coming_down(originpath, destpath):
    origin = GitRepo(originpath, create=True)
    create_tree(originpath, {'load.dat': 'heavy'})
    Dataset(originpath).add('load.dat')
    ds = install(source=originpath, path=destpath)
    assert_is_instance(ds.repo, GitRepo)
    assert_in('origin', ds.repo.get_remotes())
    # turn origin into an annex
    origin = AnnexRepo(originpath, create=True)
    # clone doesn't know yet
    assert_false(knows_annex(ds.path))
    # but after an update it should
    # no merge, only one sibling, no parameters should be specific enough
    assert_result_count(ds.update(), 1, status='ok', type='dataset')
    assert(knows_annex(ds.path))
    # no branches appeared
    eq_(ds.repo.get_branches(), ['master'])
    # now merge, and get an annex
    assert_result_count(ds.update(merge=True), 1, status='ok', type='dataset')
    assert_in('git-annex', ds.repo.get_branches())
    assert_is_instance(ds.repo, AnnexRepo)
    # should be fully functional
    testfname = opj(ds.path, 'load.dat')
    assert_false(ds.repo.file_has_content(testfname))
    ds.get('.')
    ok_file_has_content(opj(ds.path, 'load.dat'), 'heavy')
    # check that a new tag comes down
    origin.tag('first!')
    assert_result_count(ds.update(), 1, status='ok', type='dataset')
    eq_(ds.repo.repo.tags[0].name, 'first!')

    # and now we destroy the remote annex
    origin._git_custom_command([], ['git', 'config', '--remove-section', 'annex'])
    rmtree(opj(origin.path, '.git', 'annex'), chmod_files=True)
    origin._git_custom_command([], ['git', 'branch', '-D', 'git-annex'])
    origin = GitRepo(originpath)
    assert_false(knows_annex(originpath))

    # and update the local clone
    # for now this should simply not fail (see gh-793), later might be enhanced to a
    # graceful downgrade
    before_branches = ds.repo.get_branches()
    assert_result_count(ds.update(), 1, status='ok', type='dataset')
    eq_(before_branches, ds.repo.get_branches())
    # annex branch got pruned
    eq_(['origin/HEAD', 'origin/master'], ds.repo.get_remote_branches())
    # check that a new tag comes down even if repo types mismatch
    origin.tag('second!')
    assert_result_count(ds.update(), 1, status='ok', type='dataset')
    eq_(ds.repo.repo.tags[-1].name, 'second!')


@with_tempfile(mkdir=True)
@with_tempfile(mkdir=True)
def test_update_volatile_subds(originpath, destpath):
    origin = Dataset(originpath).create()
    ds = install(source=originpath, path=destpath)
    # as a submodule
    sname = 'subm 1'
    osm1 = origin.create(sname)
    assert_result_count(ds.update(), 1, status='ok', type='dataset')
    # nothing without a merge, no inappropriate magic
    assert_not_in(sname, ds.get_subdatasets())
    assert_result_count(ds.update(merge=True), 1, status='ok', type='dataset')
    # known, and placeholder exists
    assert_in(sname, ds.get_subdatasets())
    ok_(exists(opj(ds.path, sname)))

    # remove from origin
    origin.remove(sname)
    assert_result_count(ds.update(merge=True), 1, status='ok', type='dataset')
    # gone locally, wasn't checked out
    assert_not_in(sname, ds.get_subdatasets())
    assert_false(exists(opj(ds.path, sname)))

    # re-introduce at origin
    osm1 = origin.create(sname)
    create_tree(osm1.path, {'load.dat': 'heavy'})
    origin.add(opj(osm1.path, 'load.dat'))
    assert_result_count(ds.update(merge=True), 1, status='ok', type='dataset')
    # grab new content of uninstall subdataset, right away
    ds.get(opj(ds.path, sname, 'load.dat'))
    ok_file_has_content(opj(ds.path, sname, 'load.dat'), 'heavy')

    # now remove just-installed subdataset from origin again
    origin.remove(sname, check=False)
    assert_not_in(sname, origin.get_subdatasets())
    assert_in(sname, ds.get_subdatasets())
    # merge should disconnect the installed subdataset, but leave the actual
    # ex-subdataset alone
    assert_result_count(ds.update(merge=True), 1, type='dataset')
    assert_not_in(sname, ds.get_subdatasets())
    ok_file_has_content(opj(ds.path, sname, 'load.dat'), 'heavy')
    ok_(Dataset(opj(ds.path, sname)).is_installed())


@with_tempfile(mkdir=True)
@with_tempfile(mkdir=True)
def test_reobtain_data(originpath, destpath):
    origin = Dataset(originpath).create()
    ds = install(source=originpath, path=destpath)
    # no harm
    assert_result_count(ds.update(merge=True, reobtain_data=True), 1)
    # content
    create_tree(origin.path, {'load.dat': 'heavy'})
    origin.add(opj(origin.path, 'load.dat'))
    # update does not bring data automatically
    assert_result_count(ds.update(merge=True, reobtain_data=True), 1)
    assert_in('load.dat', ds.repo.get_annexed_files())
    assert_false(ds.repo.file_has_content('load.dat'))
    # now get data
    ds.get('load.dat')
    ok_file_has_content(opj(ds.path, 'load.dat'), 'heavy')
    # new content at origin
    create_tree(origin.path, {'novel': 'but boring'})
    origin.add('.')
    # update must not bring in data for new file
    assert_result_count(ds.update(merge=True, reobtain_data=True), 1)
    ok_file_has_content(opj(ds.path, 'load.dat'), 'heavy')
    assert_in('novel', ds.repo.get_annexed_files())
    assert_false(ds.repo.file_has_content('novel'))
    # modify content at origin
    os.remove(opj(origin.path, 'load.dat'))
    create_tree(origin.path, {'load.dat': 'light'})
    origin.add('.')
    # update must update file with existing data, but leave empty one alone
    res = ds.update(merge=True, reobtain_data=True)
    assert_result_count(res, 2)
    assert_result_count(res, 1, status='ok', type='dataset', action='update')
    assert_result_count(res, 1, status='ok', type='file', action='get')
    ok_file_has_content(opj(ds.path, 'load.dat'), 'light')
    assert_false(ds.repo.file_has_content('novel'))<|MERGE_RESOLUTION|>--- conflicted
+++ resolved
@@ -91,15 +91,10 @@
     # and now test recursive update with merging in differences
     create_tree(opj(source.path, 'subm 2'), {'load.dat': 'heavy'})
     source.save(message="saving changes within subm2",
-<<<<<<< HEAD
-                recursive=True, all_changes=True)
+                recursive=True, all_updated=True)
     assert_result_count(
         dest.update(merge=True, recursive=True), 2,
         status='ok', type='dataset')
-=======
-                recursive=True, all_updated=True)
-    dest.update(merge=True, recursive=True)
->>>>>>> 0e9393c9
     # and now we can get new file
     dest.get('subm 2/load.dat')
     ok_file_has_content(opj(dest.path, 'subm 2', 'load.dat'), 'heavy')
