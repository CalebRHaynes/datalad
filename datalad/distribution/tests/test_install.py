# ex: set sts=4 ts=4 sw=4 noet:
# ## ### ### ### ### ### ### ### ### ### ### ### ### ### ### ### ### ### ### ##
#
#   See COPYING file distributed along with the datalad package for the
#   copyright and license terms.
#
# ## ### ### ### ### ### ### ### ### ### ### ### ### ### ### ### ### ### ### ##
"""Test install action

"""

<<<<<<< HEAD
=======
from datalad.tests.utils import (
    known_failure_direct_mode,
    known_failure_windows,
)
>>>>>>> 2606c769


import logging
import os

from os.path import join as opj
from os.path import isdir
from os.path import exists
from os.path import realpath
from os.path import basename
from os.path import dirname

from mock import patch

from datalad.utils import getpwd

from datalad.api import create
from datalad.api import install
from datalad.api import get
from datalad import consts
from datalad.utils import chpwd
from datalad.utils import on_windows
from datalad.support import path as op
from datalad.support.external_versions import external_versions
from datalad.interface.results import YieldDatasets
from datalad.interface.results import YieldRelativePaths
from datalad.support.exceptions import InsufficientArgumentsError
from datalad.support.exceptions import InstallFailedError
from datalad.support.exceptions import IncompleteResultsError
from datalad.support.gitrepo import GitRepo
from datalad.support.gitrepo import GitCommandError
from datalad.support.annexrepo import AnnexRepo
from datalad.cmd import Runner
from datalad.tests.utils import create_tree
from datalad.tests.utils import with_tempfile
from datalad.tests.utils import assert_in
from datalad.tests.utils import with_tree
from datalad.tests.utils import with_testrepos
from datalad.tests.utils import eq_
from datalad.tests.utils import ok_
from datalad.tests.utils import assert_false
from datalad.tests.utils import ok_file_has_content
from datalad.tests.utils import assert_not_in
from datalad.tests.utils import assert_raises
from datalad.tests.utils import assert_is_instance
from datalad.tests.utils import assert_result_count
from datalad.tests.utils import assert_status
from datalad.tests.utils import assert_in_results
from datalad.tests.utils import assert_not_in_results
from datalad.tests.utils import ok_startswith
from datalad.tests.utils import ok_clean_git
from datalad.tests.utils import serve_path_via_http
from datalad.tests.utils import swallow_logs
from datalad.tests.utils import use_cassette
from datalad.tests.utils import skip_if_no_network
from datalad.tests.utils import skip_if_on_windows
from datalad.tests.utils import put_file_under_git
from datalad.tests.utils import integration
from datalad.tests.utils import slow
from datalad.tests.utils import usecase
from datalad.tests.utils import get_datasets_topdir
from datalad.tests.utils import SkipTest
from datalad.tests.utils import known_failure_windows
from datalad.utils import _path_
from datalad.utils import rmtree

from ..dataset import Dataset
from ..utils import _get_installationpath_from_url
from ..utils import _get_git_url_from_source

###############
# Test helpers:
###############


def test_installationpath_from_url():
    for p in ('lastbit',
              'lastbit/',
              '/lastbit',
              'lastbit.git',
              'lastbit.git/',
              'http://example.com/lastbit',
              'http://example.com/lastbit.git',
              'http://lastbit:8000'
              ):
        eq_(_get_installationpath_from_url(p), 'lastbit')
    # we need to deal with quoted urls
    for url in (
        # although some docs say that space could've been replaced with +
        'http://localhost:8000/+last%20bit',
        'http://localhost:8000/%2Blast%20bit',
        '///%2Blast%20bit',
        '///d1/%2Blast%20bit',
        '///d1/+last bit',
    ):
        eq_(_get_installationpath_from_url(url), '+last bit')
    # and the hostname alone
    eq_(_get_installationpath_from_url("http://hostname"), 'hostname')
    eq_(_get_installationpath_from_url("http://hostname/"), 'hostname')


def test_get_git_url_from_source():

    # resolves datalad RIs:
    eq_(_get_git_url_from_source('///subds'), consts.DATASETS_TOPURL + 'subds')
    assert_raises(NotImplementedError, _get_git_url_from_source,
                  '//custom/subds')

    # doesn't harm others:
    eq_(_get_git_url_from_source('http://example.com'), 'http://example.com')
    eq_(_get_git_url_from_source('/absolute/path'), '/absolute/path')
    eq_(_get_git_url_from_source('file://localhost/some'),
        'file://localhost/some')
    eq_(_get_git_url_from_source('localhost/another/path'),
        'localhost/another/path')
    eq_(_get_git_url_from_source('user@someho.st/mydir'),
        'user@someho.st/mydir')
    eq_(_get_git_url_from_source('ssh://somewhe.re/else'),
        'ssh://somewhe.re/else')
    eq_(_get_git_url_from_source('git://github.com/datalad/testrepo--basic--r1'),
        'git://github.com/datalad/testrepo--basic--r1')


@with_tree(tree={'file.txt': '123'})
@serve_path_via_http
@with_tempfile
def _test_guess_dot_git(annex, path, url, tdir):
    repo = (AnnexRepo if annex else GitRepo)(path, create=True)
    repo.add('file.txt', git=not annex)
    repo.commit()

    # we need to prepare to be served via http, otherwise it must fail
    with swallow_logs() as cml:
        assert_raises(IncompleteResultsError, install, path=tdir, source=url)
    ok_(not exists(tdir))

    Runner(cwd=path)(['git', 'update-server-info'])

    with swallow_logs() as cml:
        installed = install(tdir, source=url)
        assert_not_in("Failed to get annex.uuid", cml.out)
    eq_(realpath(installed.path), realpath(tdir))
    ok_(exists(tdir))
    ok_clean_git(tdir, annex=annex)


def test_guess_dot_git():
    for annex in False, True:
        yield _test_guess_dot_git, annex


######################
# Test actual Install:
######################

def test_insufficient_args():
    assert_raises(InsufficientArgumentsError, install)
    assert_raises(InsufficientArgumentsError, install, description="some")
    assert_raises(InsufficientArgumentsError, install, None)
    assert_raises(InsufficientArgumentsError, install, None, description="some")


@with_tempfile(mkdir=True)
def test_invalid_args(path):
    assert_raises(IncompleteResultsError, install, 'Zoidberg', source='Zoidberg')
    # install to an invalid URL
    assert_raises(ValueError, install, 'ssh://mars:Zoidberg', source='Zoidberg')
    # install to a remote location
    assert_raises(ValueError, install, 'ssh://mars/Zoidberg', source='Zoidberg')
    # make fake dataset
    ds = create(path)
    assert_raises(IncompleteResultsError, install, '/higherup.', 'Zoidberg', dataset=ds)


# This test caused a mysterious segvault in gh-1350. I reimplementation of
# the same test functionality in test_clone.py:test_clone_crcns that uses
# `clone` instead of `install` passes without showing this behavior
# This test is disabled until some insight into the cause of the issue
# materializes.
#@skip_if_no_network
#@use_cassette('test_install_crcns')
#@with_tempfile(mkdir=True)
#@with_tempfile(mkdir=True)
#def test_install_crcns(tdir, ds_path):
#    with chpwd(tdir):
#        with swallow_logs(new_level=logging.INFO) as cml:
#            install("all-nonrecursive", source='///')
#            # since we didn't log decorations such as log level atm while
#            # swallowing so lets check if exit code is returned or not
#            # I will test both
#            assert_not_in('ERROR', cml.out)
#            # below one must not fail alone! ;)
#            assert_not_in('with exit code', cml.out)
#
#        # should not hang in infinite recursion
#        with chpwd('all-nonrecursive'):
#            get("crcns")
#        ok_(exists(_path_("all-nonrecursive/crcns/.git/config")))
#        # and we could repeat installation and get the same result
#        ds1 = install(_path_("all-nonrecursive/crcns"))
#        ok_(ds1.is_installed())
#        ds2 = Dataset('all-nonrecursive').install('crcns')
#        eq_(ds1, ds2)
#        eq_(ds1.path, ds2.path)  # to make sure they are a single dataset
#
#    # again, but into existing dataset:
#    ds = create(ds_path)
#    crcns = ds.install("///crcns")
#    ok_(crcns.is_installed())
#    eq_(crcns.path, opj(ds_path, "crcns"))
#    assert_in(crcns.path, ds.get_subdatasets(absolute=True))


@skip_if_no_network
@use_cassette('test_install_crcns')
@with_tree(tree={'sub': {}})
def test_install_datasets_root(tdir):
    with chpwd(tdir):
        ds = install("///")
        ok_(ds.is_installed())
        eq_(ds.path, opj(tdir, get_datasets_topdir()))

        # do it a second time:
        result = install("///", result_xfm=None, return_type='list')
        assert_status('notneeded', result)
        eq_(YieldDatasets()(result[0]), ds)

        # and a third time into an existing something, that is not a dataset:
        with open(opj(tdir, 'sub', 'a_file.txt'), 'w') as f:
            f.write("something")

        with assert_raises(IncompleteResultsError) as cme:
            install("sub", source='///')
        assert_in("already exists and not empty", str(cme.exception))


@with_testrepos('.*basic.*', flavors=['local-url', 'network', 'local'])
@with_tempfile(mkdir=True)
def test_install_simple_local(src, path):
    origin = Dataset(path)

    # now install it somewhere else
    ds = install(path, source=src, description='mydummy')
    eq_(ds.path, path)
    ok_(ds.is_installed())
    if not isinstance(origin.repo, AnnexRepo):
        # this means it is a GitRepo
        ok_(isinstance(origin.repo, GitRepo))
        # stays plain Git repo
        ok_(isinstance(ds.repo, GitRepo))
        ok_(not isinstance(ds.repo, AnnexRepo))
        ok_(GitRepo.is_valid_repo(ds.path))
        eq_(set(ds.repo.get_indexed_files()),
            {'test.dat', 'INFO.txt'})
        ok_clean_git(path, annex=False)
    else:
        # must be an annex
        ok_(isinstance(ds.repo, AnnexRepo))
        ok_(AnnexRepo.is_valid_repo(ds.path, allow_noninitialized=False))
        eq_(set(ds.repo.get_indexed_files()),
            {'test.dat', 'INFO.txt', 'test-annex.dat'})
        ok_clean_git(path, annex=True)
        # no content was installed:
        ok_(not ds.repo.file_has_content('test-annex.dat'))
        uuid_before = ds.repo.uuid
        eq_(ds.repo.get_description(), 'mydummy')

    # installing it again, shouldn't matter:
    res = install(path, source=src, result_xfm=None, return_type='list')
    assert_status('notneeded', res)
    ok_(ds.is_installed())
    if isinstance(origin.repo, AnnexRepo):
        eq_(uuid_before, ds.repo.uuid)


@with_testrepos(flavors=['local-url', 'network', 'local'])
@with_tempfile
def test_install_dataset_from_just_source(url, path):
    with chpwd(path, mkdir=True):
        ds = install(source=url)

    ok_startswith(ds.path, path)
    ok_(ds.is_installed())
    ok_(GitRepo.is_valid_repo(ds.path))
    ok_clean_git(ds.path, annex=None)
    assert_in('INFO.txt', ds.repo.get_indexed_files())


@with_testrepos(flavors=['local'])
@with_tempfile(mkdir=True)
def test_install_dataset_from_instance(src, dst):
    origin = Dataset(src)
    clone = install(source=origin, path=dst)

    assert_is_instance(clone, Dataset)
    ok_startswith(clone.path, dst)
    ok_(clone.is_installed())
    ok_(GitRepo.is_valid_repo(clone.path))
    ok_clean_git(clone.path, annex=None)
    assert_in('INFO.txt', clone.repo.get_indexed_files())


@with_testrepos(flavors=['network'])
@with_tempfile
def test_install_dataset_from_just_source_via_path(url, path):
    # for remote urls only, the source could be given to `path`
    # to allows for simplistic cmdline calls
    # Q (ben): remote urls only? Sure? => TODO

    with chpwd(path, mkdir=True):
        ds = install(url)

    ok_startswith(ds.path, path)
    ok_(ds.is_installed())
    ok_(GitRepo.is_valid_repo(ds.path))
    ok_clean_git(ds.path, annex=None)
    assert_in('INFO.txt', ds.repo.get_indexed_files())


@with_tree(tree={
    'ds': {'test.txt': 'some'},
    })
@serve_path_via_http
@with_tempfile(mkdir=True)
def test_install_dataladri(src, topurl, path):
    # make plain git repo
    ds_path = opj(src, 'ds')
    gr = GitRepo(ds_path, create=True)
    gr.add('test.txt')
    gr.commit('demo')
    Runner(cwd=gr.path)(['git', 'update-server-info'])
    # now install it somewhere else
    with patch('datalad.consts.DATASETS_TOPURL', topurl), \
            swallow_logs():
        ds = install(path, source='///ds')
    eq_(ds.path, path)
    ok_clean_git(path, annex=False)
    ok_file_has_content(opj(path, 'test.txt'), 'some')


@with_testrepos('submodule_annex', flavors=['local', 'local-url', 'network'])
@with_tempfile(mkdir=True)
@with_tempfile(mkdir=True)
def test_install_recursive(src, path_nr, path_r):
    # first install non-recursive:
    ds = install(path_nr, source=src, recursive=False)
    ok_(ds.is_installed())
    for sub in ds.subdatasets(recursive=True, result_xfm='datasets'):
        ok_(not sub.is_installed(),
            "Unintentionally installed: %s" % (sub,))
    # this also means, subdatasets to be listed as not fulfilled:
    eq_(set(ds.subdatasets(recursive=True, fulfilled=False, result_xfm='relpaths')),
        {'subm 1', '2'})

    # now recursively:
    # don't filter implicit results so we can inspect them
    ds_list = install(path_r, source=src, recursive=True, result_filter=None)
    # installed a dataset and two subdatasets
    eq_(len(ds_list), 3)
    eq_(sum([isinstance(i, Dataset) for i in ds_list]), 3)
    # we recurse top down during installation, so toplevel should appear at
    # first position in returned list
    eq_(ds_list[0].path, path_r)
    top_ds = ds_list[0]
    ok_(top_ds.is_installed())

    # the subdatasets are contained in returned list:
    # (Note: Until we provide proper (singleton) instances for Datasets,
    # need to check for their paths)
    assert_in(opj(top_ds.path, 'subm 1'), [i.path for i in ds_list])
    assert_in(opj(top_ds.path, '2'), [i.path for i in ds_list])

    eq_(len(top_ds.subdatasets(recursive=True)), 2)

    for subds in top_ds.subdatasets(recursive=True, result_xfm='datasets'):
        ok_(subds.is_installed(),
            "Not installed: %s" % (subds,))
        # no content was installed:
        ok_(not any(subds.repo.file_has_content(
            subds.repo.get_annexed_files())))
    # no unfulfilled subdatasets:
    ok_(top_ds.subdatasets(recursive=True, fulfilled=False) == [])

    # check if we can install recursively into a dataset
    # https://github.com/datalad/datalad/issues/2982
    subds = ds.install('recursive-in-ds', source=src, recursive=True)
    ok_(subds.is_installed())
    for subsub in subds.subdatasets(recursive=True, result_xfm='datasets'):
        ok_(subsub.is_installed())

@with_testrepos('submodule_annex', flavors=['local'])
@with_tempfile(mkdir=True)
def test_install_recursive_with_data(src, path):

    # now again; with data:
    res = install(path, source=src, recursive=True, get_data=True,
                  result_filter=None, result_xfm=None)
    assert_status('ok', res)
    # installed a dataset and two subdatasets, and one file with content in
    # each, plus the report that we got all content in each dataset's root dir
    eq_(len(res), 9)
    assert_result_count(res, 3, type='dataset')
    # we recurse top down during installation, so toplevel should appear at
    # first position in returned list
    eq_(res[0]['path'], path)
    top_ds = YieldDatasets()(res[0])
    ok_(top_ds.is_installed())
    if isinstance(top_ds.repo, AnnexRepo):
        ok_(all(top_ds.repo.file_has_content(top_ds.repo.get_annexed_files())))
    for subds in top_ds.subdatasets(recursive=True, result_xfm='datasets'):
        ok_(subds.is_installed(), "Not installed: %s" % (subds,))
        if isinstance(subds.repo, AnnexRepo):
            ok_(all(subds.repo.file_has_content(subds.repo.get_annexed_files())))


@slow  # 88.0869s  because of going through multiple test repos, ~8sec each time
@with_testrepos('.*annex.*', flavors=['local'])
# 'local-url', 'network'
# TODO: Somehow annex gets confused while initializing installed ds, whose
# .git/config show a submodule url "file:///aaa/bbb%20b/..."
# this is delivered by with_testrepos as the url to clone
@with_tempfile
def test_install_into_dataset(source, top_path):

    ds = create(top_path)
    ok_clean_git(ds.path)

    subds = ds.install("sub", source=source, save=False)
    ok_(isdir(opj(subds.path, '.git')))
    ok_(subds.is_installed())
    assert_in('sub', ds.subdatasets(result_xfm='relpaths'))
    # sub is clean:
    ok_clean_git(subds.path, annex=None)
    # top is too:
    ok_clean_git(ds.path, annex=None)
    ds.save('addsub')
    # now it is:
    ok_clean_git(ds.path, annex=None)

    # but we could also save while installing and there should be no side-effect
    # of saving any other changes if we state to not auto-save changes
    # Create a dummy change
    create_tree(ds.path, {'dummy.txt': 'buga'})
    ok_clean_git(ds.path, untracked=['dummy.txt'])
    subds_ = ds.install("sub2", source=source)
    eq_(subds_.path, opj(ds.path, "sub2"))  # for paranoid yoh ;)
    ok_clean_git(ds.path, untracked=['dummy.txt'])

    # and we should achieve the same behavior if we create a dataset
    # and then decide to add it
    create(_path_(top_path, 'sub3'))
    ok_clean_git(ds.path, untracked=['dummy.txt', 'sub3/'])
    ds.add('sub3')
    ok_clean_git(ds.path, untracked=['dummy.txt'])


@known_failure_windows  #FIXME
@usecase  # 39.3074s
@skip_if_no_network
@use_cassette('test_install_crcns')
@with_tempfile
def test_failed_install_multiple(top_path):
    ds = create(top_path)

    create(_path_(top_path, 'ds1'))
    create(_path_(top_path, 'ds3'))
    ok_clean_git(ds.path, annex=None, untracked=['ds1/', 'ds3/'])

    # specify install with multiple paths and one non-existing
    with assert_raises(IncompleteResultsError) as cme:
        ds.install(['ds1', 'ds2', '///crcns', '///nonexisting', 'ds3'],
                   on_failure='continue')

    # install doesn't add existing submodules -- add does that
    ok_clean_git(ds.path, annex=None, untracked=['ds1/', 'ds3/'])
    ds.add(['ds1', 'ds3'])
    ok_clean_git(ds.path, annex=None)
    # those which succeeded should be saved now
    eq_(ds.subdatasets(result_xfm='relpaths'), ['crcns', 'ds1', 'ds3'])
    # and those which didn't -- listed
    eq_(set(r.get('source_url', r['path']) for r in cme.exception.failed),
        {'///nonexisting', _path_(top_path, 'ds2')})


@with_testrepos('submodule_annex', flavors=['local', 'local-url', 'network'])
@with_tempfile(mkdir=True)
def test_install_known_subdataset(src, path):

    # get the superdataset:
    ds = install(path, source=src)
    # subdataset not installed:
    subds = Dataset(opj(path, 'subm 1'))
    assert_false(subds.is_installed())
    assert_in('subm 1', ds.subdatasets(fulfilled=False, result_xfm='relpaths'))
    assert_not_in('subm 1', ds.subdatasets(fulfilled=True, result_xfm='relpaths'))
    # install it:
    ds.install('subm 1')
    ok_(subds.is_installed())
    ok_(AnnexRepo.is_valid_repo(subds.path, allow_noninitialized=False))
    # Verify that it is the correct submodule installed and not
    # new repository initiated
    eq_(set(subds.repo.get_indexed_files()),
        {'test.dat', 'INFO.txt', 'test-annex.dat'})
    assert_not_in('subm 1', ds.subdatasets(fulfilled=False, result_xfm='relpaths'))
    assert_in('subm 1', ds.subdatasets(fulfilled=True, result_xfm='relpaths'))

    # now, get the data by reinstalling with -g:
    ok_(subds.repo.file_has_content('test-annex.dat') is False)
    with chpwd(ds.path):
        result = get(path='subm 1', dataset=os.curdir)
        assert_in_results(result, path=opj(subds.path, 'test-annex.dat'))
        ok_(subds.repo.file_has_content('test-annex.dat') is True)
        ok_(subds.is_installed())


@slow  # 46.3650s
@with_tempfile(mkdir=True)
@with_tempfile(mkdir=True)
def test_implicit_install(src, dst):

    origin_top = create(src)
    origin_sub = origin_top.create("sub")
    origin_subsub = origin_sub.create("subsub")
    with open(opj(origin_top.path, "file1.txt"), "w") as f:
        f.write("content1")
    origin_top.add("file1.txt")
    with open(opj(origin_sub.path, "file2.txt"), "w") as f:
        f.write("content2")
    origin_sub.add("file2.txt")
    with open(opj(origin_subsub.path, "file3.txt"), "w") as f:
        f.write("content3")
    origin_subsub.add("file3.txt")
    origin_top.save(recursive=True)

    # first, install toplevel:
    ds = install(dst, source=src)
    ok_(ds.is_installed())

    sub = Dataset(opj(ds.path, "sub"))
    ok_(not sub.is_installed())
    subsub = Dataset(opj(sub.path, "subsub"))
    ok_(not subsub.is_installed())

    # fail on obscure non-existing one
    assert_raises(IncompleteResultsError, ds.install, source='obscure')

    # install 3rd level and therefore implicitly the 2nd:
    result = ds.install(path=opj("sub", "subsub"))
    ok_(sub.is_installed())
    ok_(subsub.is_installed())
    # but by default implicit results are not reported
    eq_(result, subsub)

    # fail on obscure non-existing one in subds
    assert_raises(IncompleteResultsError, ds.install, source=opj('sub', 'obscure'))

    # clean up, the nasty way
    rmtree(dst, chmod_files=True)
    ok_(not exists(dst))

    # again first toplevel:
    ds = install(dst, source=src)
    ok_(ds.is_installed())
    sub = Dataset(opj(ds.path, "sub"))
    ok_(not sub.is_installed())
    subsub = Dataset(opj(sub.path, "subsub"))
    ok_(not subsub.is_installed())

    # now implicit but without an explicit dataset to install into
    # (deriving from CWD):
    with chpwd(dst):
        # don't ask for the file content to make return value comparison
        # simpler
        result = get(path=opj("sub", "subsub"), get_data=False, result_xfm='datasets')
        ok_(sub.is_installed())
        ok_(subsub.is_installed())
        eq_(result, [sub, subsub])


@with_tempfile(mkdir=True)
def test_failed_install(dspath):
    ds = create(dspath)
    assert_raises(IncompleteResultsError,
                  ds.install,
                  "sub",
                  source="http://nonexistingreallyanything.datalad.org/bla")


@with_testrepos('submodule_annex', flavors=['local'])
@with_tempfile(mkdir=True)
def test_install_list(path, top_path):

    # we want to be able to install several things, if these are known
    # (no 'source' allowed). Therefore first toplevel:
    ds = install(top_path, source=path, recursive=False)
    assert_not_in('annex.hardlink', ds.config)
    ok_(ds.is_installed())
    sub1 = Dataset(opj(top_path, 'subm 1'))
    sub2 = Dataset(opj(top_path, '2'))
    ok_(not sub1.is_installed())
    ok_(not sub2.is_installed())

    # fails, when `source` is passed:
    assert_raises(ValueError, ds.install,
                  path=['subm 1', '2'],
                  source='something')

    # now should work:
    result = ds.install(path=['subm 1', '2'], result_xfm='paths')
    ok_(sub1.is_installed())
    ok_(sub2.is_installed())
    eq_(set(result), {sub1.path, sub2.path})
    # and if we request it again via get, result should be empty
    get_result = ds.get(path=['subm 1', '2'], get_data=False)
    assert_status('notneeded', get_result)


@with_testrepos('submodule_annex', flavors=['local'])
@with_tempfile(mkdir=True)
def test_reckless(path, top_path):
    ds = install(top_path, source=path, reckless=True)
    eq_(ds.config.get('annex.hardlink', None), 'true')
    eq_(ds.repo.repo_info()['untrusted repositories'][0]['here'], True)


@with_tree(tree={'top_file.txt': 'some',
                 'sub 1': {'sub1file.txt': 'something else',
                           'subsub': {'subsubfile.txt': 'completely different',
                                      }
                           },
                 'sub 2': {'sub2file.txt': 'meaningless',
                           }
                 })
@with_tempfile(mkdir=True)
@skip_if_on_windows  # Due to "another process error" and buggy ok_clean_git
def test_install_recursive_repeat(src, path):
    subsub_src = Dataset(opj(src, 'sub 1', 'subsub')).create(force=True)
    sub1_src = Dataset(opj(src, 'sub 1')).create(force=True)
    sub2_src = Dataset(opj(src, 'sub 2')).create(force=True)
    top_src = Dataset(src).create(force=True)
    top_src.add('.', recursive=True)
    ok_clean_git(top_src.path)

    # install top level:
    top_ds = install(path, source=src)
    ok_(top_ds.is_installed() is True)
    sub1 = Dataset(opj(path, 'sub 1'))
    ok_(sub1.is_installed() is False)
    sub2 = Dataset(opj(path, 'sub 2'))
    ok_(sub2.is_installed() is False)
    subsub = Dataset(opj(path, 'sub 1', 'subsub'))
    ok_(subsub.is_installed() is False)

    # install again, now with data and recursive, but recursion_limit 1:
    result = get(os.curdir, dataset=path, recursive=True, recursion_limit=1,
                 result_xfm='datasets')
    # top-level dataset was not reobtained
    assert_not_in(top_ds, result)
    assert_in(sub1, result)
    assert_in(sub2, result)
    assert_not_in(subsub, result)
    ok_(top_ds.repo.file_has_content('top_file.txt') is True)
    ok_(sub1.repo.file_has_content('sub1file.txt') is True)
    ok_(sub2.repo.file_has_content('sub2file.txt') is True)

    # install sub1 again, recursively and with data
    top_ds.install('sub 1', recursive=True, get_data=True)
    ok_(subsub.is_installed())
    ok_(subsub.repo.file_has_content('subsubfile.txt'))


@with_testrepos('submodule_annex', flavors=['local'])
@with_tempfile(mkdir=True)
@with_tempfile
def test_install_skip_list_arguments(src, path, path_outside):
    ds = install(path, source=src)
    ok_(ds.is_installed())

    # install a list with valid and invalid items:
    result = ds.install(
        path=['subm 1', 'not_existing', path_outside, '2'],
        get_data=False,
        on_failure='ignore', result_xfm=None, return_type='list')
    # good and bad results together
    ok_(isinstance(result, list))
    eq_(len(result), 4)
    # check that we have an 'impossible' status for both invalid args
    # but all the other tasks have been accomplished
    for skipped, msg in [(opj(ds.path, 'not_existing'), "path does not exist"),
                         (path_outside, "path not associated with any dataset")]:
        assert_result_count(
            result, 1, status='impossible', message=msg, path=skipped)
    for sub in [Dataset(opj(path, 'subm 1')), Dataset(opj(path, '2'))]:
        assert_result_count(
            result, 1, status='ok',
            message=('Installed subdataset in order to get %s', sub.path))
        ok_(sub.is_installed())

    # return of get is always a list, by default, even if just one thing was gotten
    # in this case 'subm1' was already obtained above, so this will get this
    # content of the subdataset
    with assert_raises(IncompleteResultsError) as cme:
        ds.install(path=['subm 1', 'not_existing'])
    with assert_raises(IncompleteResultsError) as cme:
        ds.get(path=['subm 1', 'not_existing'])


@with_testrepos('submodule_annex', flavors=['local'])
@with_tempfile(mkdir=True)
def test_install_skip_failed_recursive(src, path):

    # install top level:
    ds = install(path, source=src)
    sub1 = Dataset(opj(path, 'subm 1'))
    sub2 = Dataset(opj(path, '2'))
    # sabotage recursive installation of 'subm 1' by polluting the target:
    with open(opj(path, 'subm 1', 'blocking.txt'), "w") as f:
        f.write("sdfdsf")

    with swallow_logs(new_level=logging.WARNING) as cml:
        result = ds.get(
            os.curdir, recursive=True,
            on_failure='ignore', result_xfm=None)
        # toplevel dataset was in the house already
        assert_result_count(
            result, 0, path=ds.path, type='dataset')
        # subm 1 should fail to install. [1] since comes after '2' submodule
        assert_in_results(result, status='error', path=sub1.path)
        assert_in_results(result, status='ok', path=sub2.path)

        cml.assert_logged(
            msg="target path already exists and not empty".format(sub1.path),
            regex=False, level='ERROR')
    # this is not in effect that this message is not propagated up
    # assert_in(
    #     "destination path '{}' already exists and is not an empty directory".format(
    #         sub1.path),
    #     result[0]['message'][2])


@with_tree(tree={'top_file.txt': 'some',
                 'sub 1': {'sub1file.txt': 'something else',
                           'subsub': {'subsubfile.txt': 'completely different',
                                      }
                           },
                 'sub 2': {'sub2file.txt': 'meaningless',
                           }
                 })
@with_tempfile(mkdir=True)
def test_install_noautoget_data(src, path):
    subsub_src = Dataset(opj(src, 'sub 1', 'subsub')).create(force=True)
    sub1_src = Dataset(opj(src, 'sub 1')).create(force=True)
    sub2_src = Dataset(opj(src, 'sub 2')).create(force=True)
    top_src = Dataset(src).create(force=True)
    top_src.add('.', recursive=True)

    # install top level:
    # don't filter implicitly installed subdataset to check them for content
    cdss = install(path, source=src, recursive=True, result_filter=None)
    # there should only be datasets in the list of installed items,
    # and none of those should have any data for their annexed files yet
    for ds in cdss:
        assert_false(any(ds.repo.file_has_content(ds.repo.get_annexed_files())))


@with_tempfile
@with_tempfile
def test_install_source_relpath(src, dest):
    ds1 = create(src)
    src_ = basename(src)
    with chpwd(dirname(src)):
        ds2 = install(dest, source=src_)


@known_failure_windows  #FIXME
@integration  # 41.2043s
@with_tempfile
@with_tempfile
@with_tempfile
@with_tempfile
def test_install_consistent_state(src, dest, dest2, dest3):
    # if we install a dataset, where sub-dataset "went ahead" in that branch,
    # while super-dataset was not yet updated (e.g. we installed super before)
    # then it is desired to get that default installed branch to get to the
    # position where previous location was pointing to.
    # It is indeed a mere heuristic which might not hold the assumption in some
    # cases, but it would work for most simple and thus mostly used ones
    ds1 = create(src)
    sub1 = ds1.create('sub1')

    def check_consistent_installation(ds):
        datasets = [ds] + list(
            map(Dataset, ds.subdatasets(recursive=True, fulfilled=True,
                                        result_xfm='paths')))
        assert len(datasets) == 2  # in this test
        for ds in datasets:
            # all of them should be in master branch
            eq_(ds.repo.get_active_branch(), "master")
            # all of them should be clean, so sub should be installed in a "version"
            # as pointed by the super
            ok_(not ds.repo.dirty)

    dest_ds = install(dest, source=src)
    # now we progress sub1 by adding sub2
    subsub2 = sub1.create('sub2')

    # and progress subsub2 forward to stay really thorough
    put_file_under_git(subsub2.path, 'file.dat', content="data")
    subsub2.save("added a file")  # above function does not commit

    # just installing a submodule -- apparently different code/logic
    # but also the same story should hold - we should install the version pointed
    # by the super, and stay all clean
    dest_sub1 = dest_ds.install('sub1')
    check_consistent_installation(dest_ds)

    # So now we have source super-dataset "dirty" with sub1 progressed forward
    # Our install should try to "retain" consistency of the installation
    # whenever possible.

    # install entire hierarchy without specifying dataset
    # no filter, we want full report
    dest2_ds = install(dest2, source=src, recursive=True, result_filter=None)
    check_consistent_installation(dest2_ds[0])  # [1] is the subdataset

    # install entire hierarchy by first installing top level ds
    # and then specifying sub-dataset
    dest3_ds = install(dest3, source=src, recursive=False)
    # and then install both submodules recursively while pointing
    # to it based on dest3_ds
    dest3_ds.install('sub1', recursive=True)
    check_consistent_installation(dest3_ds)

    # TODO: makes a nice use-case for an update operation


from datalad.tests.utils import skip_ssh

@skip_ssh
@with_tempfile
@with_tempfile
def test_install_subds_with_space(opath, tpath):
    ds = create(opath)
    ds.create('sub ds')
    # works even now, boring
    # install(tpath, source=opath, recursive=True)
    if on_windows:
        # on windows we cannot simply prepend localhost: to a path
        # and get a working sshurl...
        install(tpath, source=opath, recursive=True)
    else:
        # do via ssh!
        install(tpath, source="localhost:" + opath, recursive=True)
    assert Dataset(opj(tpath, 'sub ds')).is_installed()


# https://github.com/datalad/datalad/issues/2232
@with_tempfile
@with_tempfile
def test_install_from_tilda(opath, tpath):
    ds = create(opath)
    ds.create('sub ds')
    orelpath = os.path.join(
        '~',
        os.path.relpath(opath, os.path.expanduser('~'))
    )
    assert orelpath.startswith('~')  # just to make sure no normalization
    install(tpath, source=orelpath, recursive=True)
    assert Dataset(opj(tpath, 'sub ds')).is_installed()


@skip_if_on_windows  # create_sibling incompatible with win servers
@skip_ssh
@usecase
@with_tempfile(mkdir=True)
def test_install_subds_from_another_remote(topdir):
    # https://github.com/datalad/datalad/issues/1905
    from datalad.support.network import PathRI
    with chpwd(topdir):
        origin_ = 'origin'
        clone1_ = 'clone1'
        clone2_ = 'clone2'

        origin = create(origin_, no_annex=True)
        clone1 = install(source=origin, path=clone1_)
        # print("Initial clone")
        clone1.create_sibling('ssh://localhost%s/%s' % (PathRI(getpwd()).posixpath, clone2_), name=clone2_)

        # print("Creating clone2")
        clone1.publish(to=clone2_)
        clone2 = Dataset(clone2_)
        # print("Initiating subdataset")
        clone2.create('subds1')

        # print("Updating")
        clone1.update(merge=True, sibling=clone2_)
        # print("Installing within updated dataset -- should be able to install from clone2")
        clone1.install('subds1')


# Takes > 2 sec
# Do not use cassette
@known_failure_windows
@skip_if_no_network
@with_tempfile
def check_datasets_datalad_org(suffix, tdir):
    # Test that git annex / datalad install, get work correctly on our datasets.datalad.org
    # Apparently things can break, especially with introduction of the
    # smart HTTP backend for apache2 etc
    ds = install(tdir, source='///dicoms/dartmouth-phantoms/bids_test6-PD+T2w' + suffix)
    eq_(ds.config.get('remote.origin.annex-ignore', None), None)
    # assert_result_count and not just assert_status since for some reason on
    # Windows we get two records due to a duplicate attempt (as res[1]) to get it
    # again, which is reported as "notneeded".  For the purpose of this test
    # it doesn't make a difference.
    # git-annex version is not "real" - but that is about when fix was introduced
    from datalad import cfg
    if on_windows \
        and cfg.obtain("datalad.repo.version") < 6 \
        and external_versions['cmd:annex'] <= '7.20181203':
        raise SkipTest("Known to fail, needs fixed git-annex")
    assert_result_count(
        ds.get(op.join('001-anat-scout_ses-{date}', '000001.dcm')),
        1,
        status='ok')
    assert_status('ok', ds.remove())


def test_datasets_datalad_org():
    yield check_datasets_datalad_org, ''
    yield check_datasets_datalad_org, '/.git'<|MERGE_RESOLUTION|>--- conflicted
+++ resolved
@@ -9,13 +9,9 @@
 
 """
 
-<<<<<<< HEAD
-=======
 from datalad.tests.utils import (
-    known_failure_direct_mode,
     known_failure_windows,
 )
->>>>>>> 2606c769
 
 
 import logging
