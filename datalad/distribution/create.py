# emacs: -*- mode: python; py-indent-offset: 4; tab-width: 4; indent-tabs-mode: nil -*-
# ex: set sts=4 ts=4 sw=4 noet:
# ## ### ### ### ### ### ### ### ### ### ### ### ### ### ### ### ### ### ### ##
#
#   See COPYING file distributed along with the datalad package for the
#   copyright and license terms.
#
# ## ### ### ### ### ### ### ### ### ### ### ### ### ### ### ### ### ### ### ##
"""High-level interface for dataset creation

"""

import logging
import random
import uuid

from os import listdir
from os.path import isdir
from os.path import join as opj

<<<<<<< HEAD
from datalad import cfg
=======
from datalad import _seed
>>>>>>> 1c69998e
from datalad.interface.base import Interface
from datalad.interface.annotate_paths import AnnotatePaths
from datalad.interface.utils import eval_results
from datalad.interface.base import build_doc
from datalad.interface.common_opts import git_opts
from datalad.interface.common_opts import annex_opts
from datalad.interface.common_opts import annex_init_opts
from datalad.interface.common_opts import location_description
from datalad.interface.common_opts import nosave_opt
from datalad.interface.common_opts import shared_access_opt
from datalad.support.constraints import EnsureStr
from datalad.support.constraints import EnsureNone
from datalad.support.constraints import EnsureKeyChoice
from datalad.support.constraints import EnsureDType
from datalad.support.param import Parameter
from datalad.support.annexrepo import AnnexRepo
from datalad.support.gitrepo import GitRepo
from datalad.utils import getpwd
from datalad.utils import get_dataset_root

# required to get the binding of `add` as a dataset method
from datalad.distribution.add import Add

from .dataset import Dataset
from .dataset import datasetmethod
from .dataset import EnsureDataset
from .subdatasets import Subdatasets


__docformat__ = 'restructuredtext'

lgr = logging.getLogger('datalad.distribution.create')


@build_doc
class Create(Interface):
    """Create a new dataset from scratch.

    This command initializes a new :term:`dataset` at a given location, or the
    current directory. The new dataset can optionally be registered in an
    existing :term:`superdataset` (the new dataset's path needs to be located
    within the superdataset for that, and the superdataset needs to be given
    explicitly). It is recommended to provide a brief description to label
    the dataset's nature *and* location, e.g. "Michael's music on black
    laptop". This helps humans to identify data locations in distributed
    scenarios.  By default an identifier comprised of user and machine name,
    plus path will be generated.

    This command only creates a new dataset, it does not add any content to it,
    even if the target directory already contains additional files or
    directories.

    Plain Git repositories can be created via the [PY: `no_annex` PY][CMD: --no-annex CMD] flag.
    However, the result will not be a full dataset, and, consequently,
    not all features are supported (e.g. a description).

    || REFLOW >>
    To create a local version of a remote dataset use the
    :func:`~datalad.api.install` command instead.
    << REFLOW ||

    .. note::
      Power-user info: This command uses :command:`git init`, and
      :command:`git annex init` to prepare the new dataset. Registering to a
      superdataset is performed via a :command:`git submodule add` operation
      in the discovered superdataset.
    """

    # in general this command will yield exactly one result
    return_type = 'item-or-list'
    # in general users expect to get an instance of the created dataset
    result_xfm = 'datasets'
    # result filter
    result_filter = EnsureKeyChoice('action', ('create',)) & \
                    EnsureKeyChoice('status', ('ok', 'notneeded'))

    _params_ = dict(
        path=Parameter(
            args=("path",),
            metavar='PATH',
            doc="""path where the dataset shall be created, directories
            will be created as necessary. If no location is provided, a dataset
            will be created in the current working directory. Either way the
            command will error if the target directory is not empty.
            Use `force` to create a dataset in a non-empty directory.""",
            nargs='?',
            # put dataset 2nd to avoid useless conversion
            constraints=EnsureStr() | EnsureDataset() | EnsureNone()),
        dataset=Parameter(
            args=("-d", "--dataset"),
            metavar='PATH',
            doc="""specify the dataset to perform the create operation on. If
            a dataset is give, a new subdataset will be created in it.""",
            constraints=EnsureDataset() | EnsureNone()),
        force=Parameter(
            args=("-f", "--force",),
            doc="""enforce creation of a dataset in a non-empty directory""",
            action='store_true'),
        description=location_description,
        # TODO could move into cfg_annex plugin
        no_annex=Parameter(
            args=("--no-annex",),
            doc="""if set, a plain Git repository will be created without any
            annex""",
            action='store_true'),
        text_no_annex=Parameter(
            args=("--text-no-annex",),
            doc="""if set, all text files in the future would be added to Git,
            not annex. Achieved by adding an entry to `.gitattributes` file. See
            http://git-annex.branchable.com/tips/largefiles/ and `no_annex`
            DataLad plugin to establish even more detailed control over which
            files are placed under annex control.""",
            action='store_true'),
        save=nosave_opt,
        # TODO could move into cfg_annex plugin
        annex_version=Parameter(
            args=("--annex-version",),
            doc="""select a particular annex repository version. The
            list of supported versions depends on the available git-annex
            version. This should be left untouched, unless you know what
            you are doing""",
            constraints=EnsureDType(int) | EnsureNone()),
        # TODO could move into cfg_annex plugin
        annex_backend=Parameter(
            args=("--annex-backend",),
            constraints=EnsureStr() | EnsureNone(),
            # not listing choices here on purpose to avoid future bugs
            doc="""set default hashing backend used by the new dataset.
            For a list of supported backends see the git-annex
            documentation. The default is optimized for maximum compatibility
            of datasets across platforms (especially those with limited
            path lengths)"""),
        # TODO could move into cfg_metadata plugin
        native_metadata_type=Parameter(
            args=('--native-metadata-type',),
            metavar='LABEL',
            action='append',
            constraints=EnsureStr() | EnsureNone(),
            doc="""Metadata type label. Must match the name of the respective
            parser implementation in DataLad (e.g. "bids").[CMD:  This option
            can be given multiple times CMD]"""),
        # TODO could move into cfg_access/permissions plugin
        shared_access=shared_access_opt,
        git_opts=git_opts,
        annex_opts=annex_opts,
        annex_init_opts=annex_init_opts,
    )

    @staticmethod
    @datasetmethod(name='create')
    @eval_results
    def __call__(
            path=None,
            force=False,
            description=None,
            dataset=None,
            no_annex=False,
            save=True,
            annex_version=None,
            annex_backend='MD5E',
            native_metadata_type=None,
            shared_access=None,
            git_opts=None,
            annex_opts=None,
            annex_init_opts=None,
            text_no_annex=None
    ):

        # two major cases
        # 1. we got a `dataset` -> we either want to create it (path is None),
        #    or another dataset in it (path is not None)
        # 2. we got no dataset -> we want to create a fresh dataset at the
        #    desired location, either at `path` or PWD
        if path and dataset:
            # Given a path and a dataset (path) not pointing to installed
            # dataset
            if not dataset.is_installed():
                msg = "No installed dataset at %s found." % dataset.path
                dsroot = get_dataset_root(dataset.path)
                if dsroot:
                    msg += " If you meant to add to the %s dataset, use that path " \
                           "instead but remember that if dataset is provided, " \
                           "relative paths are relative to the top of the " \
                           "dataset." % dsroot
                raise ValueError(msg)

        # sanity check first
        if git_opts:
            lgr.warning(
                "`git_opts` argument is presently ignored, please complain!")
        if no_annex:
            if description:
                raise ValueError("Incompatible arguments: cannot specify "
                                 "description for annex repo and declaring "
                                 "no annex repo.")
            if annex_opts:
                raise ValueError("Incompatible arguments: cannot specify "
                                 "options for annex and declaring no "
                                 "annex repo.")
            if annex_init_opts:
                raise ValueError("Incompatible arguments: cannot specify "
                                 "options for annex init and declaring no "
                                 "annex repo.")

        if not isinstance(force, bool):
            raise ValueError("force should be bool, got %r.  Did you mean to provide a 'path'?" % force)
        annotated_paths = AnnotatePaths.__call__(
            # nothing given explicitly, assume create fresh right here
            path=path if path else getpwd() if dataset is None else None,
            dataset=dataset,
            recursive=False,
            action='create',
            # we need to know whether we have to check for potential
            # subdataset collision
            force_parentds_discovery=True,
            # it is absolutely OK to have something that does not exist
            unavailable_path_status='',
            unavailable_path_msg=None,
            # if we have a dataset given that actually exists, we want to
            # fail if the requested path is not in it
            nondataset_path_status='error' \
                if isinstance(dataset, Dataset) and dataset.is_installed() else '',
            on_failure='ignore')
        path = None
        for r in annotated_paths:
            if r['status']:
                # this is dealt with already
                yield r
                continue
            if path is not None:
                raise ValueError("`create` can only handle single target path or dataset")
            path = r

        if len(annotated_paths) and path is None:
            # we got something, we complained already, done
            return

        # we know that we need to create a dataset at `path`
        assert(path is not None)

        # prep for yield
        path.update({'logger': lgr, 'type': 'dataset'})
        # just discard, we have a new story to tell
        path.pop('message', None)
        if 'parentds' in path:
            subs = Subdatasets.__call__(
                dataset=path['parentds'],
                # any known
                fulfilled=None,
                recursive=False,
                contains=path['path'],
                result_xfm='relpaths')
            if len(subs):
                path.update({
                    'status': 'error',
                    'message': ('collision with known subdataset %s/ in dataset %s',
                                subs[0], path['parentds'])})
                yield path
                return

        # TODO here we need a further test that if force=True, we need to look if
        # there is a superdataset (regardless of whether we want to create a
        # subdataset or not), and if that superdataset tracks anything within
        # this directory -- if so, we need to stop right here and whine, because
        # the result of creating a repo here will produce an undesired mess

        if git_opts is None:
            git_opts = {}
        if shared_access:
            # configure `git --shared` value
            git_opts['shared'] = shared_access

        # important to use the given Dataset object to avoid spurious ID
        # changes with not-yet-materialized Datasets
        tbds = dataset if isinstance(dataset, Dataset) and dataset.path == path['path'] \
            else Dataset(path['path'])

        # don't create in non-empty directory without `force`:
        if isdir(tbds.path) and listdir(tbds.path) != [] and not force:
            path.update({
                'status': 'error',
                'message':
                    'will not create a dataset in a non-empty directory, use '
                    '`force` option to ignore'})
            yield path
            return

        if no_annex:
            lgr.info("Creating a new git repo at %s", tbds.path)
            GitRepo(
                tbds.path,
                url=None,
                create=True,
                git_opts=git_opts)
        else:
            # always come with annex when created from scratch
            lgr.info("Creating a new annex repo at %s", tbds.path)
            tbrepo = AnnexRepo(
                tbds.path,
                url=None,
                create=True,
                backend=annex_backend,
                version=annex_version,
                description=description,
                git_opts=git_opts,
                annex_opts=annex_opts,
                annex_init_opts=annex_init_opts
            )

            if text_no_annex:
                git_attributes_file = opj(tbds.path, '.gitattributes')
                with open(git_attributes_file, 'a') as f:
                    f.write('* annex.largefiles=(not(mimetype=text/*))\n')
                tbrepo.add([git_attributes_file], git=True)
                tbrepo.commit(
                    "Instructed annex to add text files to git",
                    _datalad_msg=True,
                    files=[git_attributes_file]
                )

        if native_metadata_type is not None:
            if not isinstance(native_metadata_type, list):
                native_metadata_type = [native_metadata_type]
            for nt in native_metadata_type:
                tbds.config.add('datalad.metadata.nativetype', nt)

        # record an ID for this repo for the afterlife
        # to be able to track siblings and children
        id_var = 'datalad.dataset.id'
        if id_var in tbds.config:
            # make sure we reset this variable completely, in case of a re-create
            tbds.config.unset(id_var, where='dataset')

        if _seed is None:
            # just the standard way
            uuid_id = uuid.uuid1().urn.split(':')[-1]
        else:
            # Let's generate preseeded ones
            uuid_id = str(uuid.UUID(int=random.getrandbits(128)))
        tbds.config.add(
            id_var,
            tbds.id if tbds.id is not None else uuid_id,
            where='dataset')

        # make sure that v6 annex repos never commit content under .datalad
        with open(opj(tbds.path, '.datalad', '.gitattributes'), 'a') as gitattr:
            # TODO this will need adjusting, when annex'ed aggregate metadata
            # comes around
            gitattr.write('# Text files (according to file --mime-type) are added directly to git.\n')
            gitattr.write('# See http://git-annex.branchable.com/tips/largefiles/ for more info.\n')
            gitattr.write('** annex.largefiles=nothing\n')
            gitattr.write('metadata/objects/** annex.largefiles=({})\n'.format(
                cfg.obtain('datalad.metadata.create-aggregate-annex-limit')))

        # save everything, we need to do this now and cannot merge with the
        # call below, because we may need to add this subdataset to a parent
        # but cannot until we have a first commit
        tbds.add('.datalad', to_git=True, save=save,
                 message='[DATALAD] new dataset')

        # the next only makes sense if we saved the created dataset,
        # otherwise we have no committed state to be registered
        # in the parent
        if save and isinstance(dataset, Dataset) and dataset.path != tbds.path:
            # we created a dataset in another dataset
            # -> make submodule
            for r in dataset.add(
                    tbds.path,
                    save=True,
                    return_type='generator',
                    result_filter=None,
                    result_xfm=None,
                    on_failure='ignore'):
                yield r

        path.update({'status': 'ok'})
        yield path

    @staticmethod
    def custom_result_renderer(res, **kwargs):
        from datalad.ui import ui
        if res.get('action', None) == 'create' and \
               res.get('status', None) == 'ok' and \
               res.get('type', None) == 'dataset':
            ui.message("Created dataset at {}.".format(res['path']))
        else:
            ui.message("Nothing was created")<|MERGE_RESOLUTION|>--- conflicted
+++ resolved
@@ -18,11 +18,8 @@
 from os.path import isdir
 from os.path import join as opj
 
-<<<<<<< HEAD
 from datalad import cfg
-=======
 from datalad import _seed
->>>>>>> 1c69998e
 from datalad.interface.base import Interface
 from datalad.interface.annotate_paths import AnnotatePaths
 from datalad.interface.utils import eval_results
