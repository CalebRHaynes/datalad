# emacs: -*- mode: python; py-indent-offset: 4; tab-width: 4; indent-tabs-mode: nil -*-
# ex: set sts=4 ts=4 sw=4 noet:
# ## ### ### ### ### ### ### ### ### ### ### ### ### ### ### ### ### ### ### ##
#
#   See COPYING file distributed along with the datalad package for the
#   copyright and license terms.
#
# ## ### ### ### ### ### ### ### ### ### ### ### ### ### ### ### ### ### ### ##
"""High-level interface for creation of publication target via SSH
"""

__docformat__ = 'restructuredtext'


import logging
import datalad
from os.path import join as opj, abspath, basename, relpath, normpath, dirname
from distutils.version import LooseVersion

from datalad.support.network import RI, URL, SSHRI
from datalad.support.annexrepo import AnnexRepo
from datalad.support.param import Parameter
from datalad.dochelpers import exc_str
from datalad.support.constraints import EnsureStr, EnsureNone, EnsureBool
from datalad.support.constraints import EnsureChoice
from datalad.support.gitrepo import GitRepo
from datalad.support.annexrepo import AnnexRepo
from ..interface.base import Interface
from datalad.distribution.dataset import EnsureDataset, Dataset, datasetmethod
from datalad.cmd import CommandError
from datalad.utils import not_supported_on_windows, getpwd
from .add_sibling import AddSibling
from datalad import ssh_manager
from datalad.cmd import Runner
from datalad.dochelpers import exc_str
from datalad.utils import make_tempfile

lgr = logging.getLogger('datalad.distribution.create_publication_target_sshwebserver')


class CreatePublicationTargetSSHWebserver(Interface):
    """Create empty dataset(s) on a web server via SSH.

    They can then serve as a target for the `publish` command, once added as a
    sibling.
    """

    _params_ = dict(
        # TODO: Figure out, whether (and when) to use `sshurl` as push url
        dataset=Parameter(
            args=("--dataset", "-d",),
            doc="""specify the dataset to create the publication target for. If
                no dataset is given, an attempt is made to identify the dataset
                based on the current working directory""",
            constraints=EnsureDataset() | EnsureNone()),
        sshurl=Parameter(
            args=("sshurl",),
            metavar='SSHURL',
            doc="""Login information for the target server. This can be given
                as a URL (ssh://host/path) or SSH-style (user@host:path).
                Unless overridden, this also serves the future dataset's access
                URL and path on the server.""",
            constraints=EnsureStr()),
        target=Parameter(
            args=('target',),
            metavar='TARGETNAME',
            doc="""sibling name to create for this publication target.
                If `recursive` is set, the same name will be used to label all
                the subdatasets' siblings.  Note, this is just a
                convenience option, siblings can also be added at a later point
                in time.  When creation target datasets fails, no siblings are
                added""",
            constraints=EnsureStr() | EnsureNone(),
            nargs="?"),
        target_dir=Parameter(
            args=('--target-dir',),
            metavar='PATH',
            doc="""path to the directory *on the server* where the dataset
                shall be created. By default the SSH access URL is used to
                identify this directory. If a relative path is provided here,
                it is interpreted as being relative to the user's home
                directory on the server.\n
                Additional features are relevant for recursive processing of
                datasets with subdatasets. By default, the local
                dataset structure is replicated on the server. However, it is
                possible to provide a template for generating different target
                directory names for all (sub)datasets. Templates can contain
                certain placeholder that are substituted for each (sub)dataset.
                For example: "/mydirectory/dataset-%%NAME".\nSupported
                placeholders:\n
                %%NAME - the name of the datasets, with any slashes replaced by
                dashes\n""",
            constraints=EnsureStr() | EnsureNone()),
        target_url=Parameter(
            args=('--target-url',),
            metavar='URL',
            doc=""""public" access URL of the to-be-created target dataset(s)
                (default: `sshurl`). Accessiblity of this URL determines the
                access permissions of potential consumers of the dataset.
                As with `target_dir`, templates (same set of placeholders)
                are supported.\n""",
            constraints=EnsureStr() | EnsureNone()),
        target_pushurl=Parameter(
            args=('--target-pushurl',),
            metavar='URL',
            doc="""In case the `target_url` cannot be used to publish to the
                dataset, this option specifies an alternative URL for this
                purpose. As with `target_url`, templates (same set of
                placeholders) are supported.\n""",
            constraints=EnsureStr() | EnsureNone()),
        recursive=Parameter(
            args=("--recursive", "-r"),
            action="store_true",
            doc="""recursively create the publication target for all
                subdatasets of `dataset`""",),
        existing=Parameter(
            args=("--existing",),
            constraints=EnsureChoice('skip', 'replace', 'error'),
            metavar='MODE',
            doc="""action to perform, if target directory exists already.
                Dataset is skipped if 'skip'. 'replace' forces to (re-)init
                the dataset, and to (re-)configure the dataset sibling,
                i.e. its URL(s), in case it already exists. 'error' causes an
                exception to be raised.""",),
        shared=Parameter(
            args=("--shared",),
            metavar='false|true|umask|group|all|world|everybody|0xxx',
            doc="""if given, configures the access permissions on the server
            for multi-users (this could include access by a webserver!).
            Possible values for this option are identical to those of
            `git init --shared` and are described in its documentation.""",
            constraints=EnsureStr() | EnsureBool()),)

    @staticmethod
    @datasetmethod(name='create_publication_target_sshwebserver')
    def __call__(sshurl, target=None, target_dir=None,
                 target_url=None, target_pushurl=None,
                 dataset=None, recursive=False,
                 existing='error', shared=False):

        if sshurl is None:
            raise ValueError("""insufficient information for target creation
            (needs at least a dataset and a SSH URL).""")

        if target is None and (target_url is not None
                               or target_pushurl is not None):
            raise ValueError("""insufficient information for adding the target
            as a sibling (needs at least a name)""")

        # shortcut
        ds = dataset

        if ds is not None and not isinstance(ds, Dataset):
            ds = Dataset(ds)
        if ds is None:
            # try to find a dataset at or above CWD
            dspath = GitRepo.get_toppath(abspath(getpwd()))
            if dspath is None:
                raise ValueError("""No dataset found
                                 at or above {0}.""".format(getpwd()))
            ds = Dataset(dspath)
            lgr.debug("Resolved dataset for target creation: {0}".format(ds))
        assert(ds is not None and sshurl is not None)

        if not ds.is_installed():
            raise ValueError("""Dataset {0} is not installed yet.""".format(ds))
        assert(ds.repo is not None)

        # determine target parameters:
        sshri = RI(sshurl)

        if not isinstance(sshri, SSHRI) \
                and not (isinstance(sshri, URL) and sshri.scheme == 'ssh'):
                    raise ValueError("Unsupported SSH URL: '{0}', use ssh://host/path or host:path syntax".format(sshurl))

        if target_dir is None:
            if sshri.path:
                target_dir = sshri.path
            else:
                target_dir = '.'

        # TODO: centralize and generalize template symbol handling
        replicate_local_structure = False
        if "%NAME" not in target_dir:
            replicate_local_structure = True

        # collect datasets to use:
        datasets = dict()
        datasets[basename(ds.path)] = ds
        if recursive:
            for subds in ds.get_subdatasets(recursive=True):
                sub_path = opj(ds.path, subds)
                # TODO: when enhancing Dataset/*Repo classes and therefore
                # adapt to moved code, make proper distinction between name and
                # path of a submodule, which are technically different. This
                # probably will become important on windows as well as whenever
                # we want to allow for moved worktrees.
                datasets[basename(ds.path) + '/' + subds] = \
                    Dataset(sub_path)

        # request ssh connection:
        not_supported_on_windows("TODO")
        lgr.info("Connecting ...")
        ssh = ssh_manager.get_connection(sshurl)
        ssh.open()

        # loop over all datasets, ordered from top to bottom to make test
        # below valid (existing directories would cause the machinery to halt)
        for current_dataset in \
                sorted(datasets.keys(), key=lambda x: x.count('/')):
            if not replicate_local_structure:
                path = target_dir.replace("%NAME",
                                          current_dataset.replace("/", "-"))
            else:
                # TODO: opj depends on local platform, not the remote one.
                # check how to deal with it. Does windows ssh server accept
                # posix paths? vice versa? Should planned SSH class provide
                # tools for this issue?
                path = normpath(opj(target_dir,
                                    relpath(datasets[current_dataset].path,
                                            start=ds.path)))

            lgr.info("Creating target dataset {0} at {1}".format(current_dataset, path))
            if path != '.':
                # check if target exists
                # TODO: Is this condition valid for != '.' only?
                path_exists = True
                try:
                    out, err = ssh(["ls", path])
                except CommandError as e:
                    if "No such file or directory" in e.stderr and \
                            path in e.stderr:
                        path_exists = False
                    else:
                        raise  # It's an unexpected failure here

                if path_exists:
                    if existing == 'error':
                        raise RuntimeError(
                            "Target directory %s already exists." % path)
                    elif existing == 'skip':
                        continue
                    elif existing == 'replace':
                        pass
                    else:
                        raise ValueError("Do not know how to hand existing=%s" % repr(existing))

                try:
                    ssh(["mkdir", "-p", path])
                except CommandError as e:
                    lgr.error("Remotely creating target directory failed at "
                              "%s.\nError: %s" % (path, exc_str(e)))
                    continue

            # init git repo
            cmd = ["git", "-C", path, "init"]
            if shared:
                cmd.append("--shared=%s" % shared)
            try:
                ssh(cmd)
            except CommandError as e:
<<<<<<< HEAD
                lgr.error("Remotely initializing git repository failed at %s."
=======
                lgr.error("Initialization of remote git repository failed at %s."
>>>>>>> 2a66a39b
                          "\nError: %s\nSkipping ..." % (path, exc_str(e)))
                continue

            if isinstance(datasets[current_dataset].repo, AnnexRepo):
                # init remote git annex repo (part fix of #463)
                try:
                    ssh(["git", "-C", path, "annex", "init"])
                except CommandError as e:
                    lgr.error("Initialization of remote git annex repository failed at %s."
                              "\nError: %s\nSkipping ..." % (path, exc_str(e)))
                    continue

            # check git version on remote end:
            try:
                out, err = ssh(["git", "version"])
                assert out.strip().startswith("git version")
                git_version = out.strip().split()[2]
                lgr.debug("Detected git version on server: %s" % git_version)
                if LooseVersion(git_version) < "2.4":
                    lgr.error("Git version >= 2.4 needed to configure remote."
                              " Version detected on server: %s\nSkipping ..."
                              % git_version)
                    continue

            except CommandError as e:
                lgr.warning(
                    "Failed to determine git version on remote.\n"
                    "Error: {0}\nTrying to configure anyway "
                    "...".format(exc_str(e)))

            # allow for pushing to checked out branch
            try:
                ssh(["git", "-C", path, "config", "receive.denyCurrentBranch",
                     "updateInstead"])
            except CommandError as e:
                lgr.warning("git config failed at remote location %s.\n"
                            "You will not be able to push to checked out "
                            "branch. Error: %s", path, exc_str(e))

            # create post_update hook to refresh dataset metadata on publication server
            lgr.info("Enabling git post-update hook ...")
            try:
                hook_remote_target = opj(path, '.git/hooks/post-update')
                json_command = 'which datalad > /dev/null && datalad ls -r --json file ' + str(path)
                hook_content = '\n'.join(['#!/bin/bash', 'git update-server-info', json_command])

                with make_tempfile(content=hook_content) as tempf:  # create post_update hook script
                    ssh.copy(tempf, hook_remote_target)             # upload hook to dataset
                ssh(['chmod', '+x', hook_remote_target])            # and make it executable

                # Initialize annex repo on remote copy if current_dataset is an AnnexRepo
                if isinstance(datasets[current_dataset].repo, AnnexRepo):
                    ssh(['git', '-C', path, 'annex', 'init', path])
            except CommandError as e:
                lgr.error("Failed to add json creation command to post update hook.\n"
                          "Error: %s" % exc_str(e))

            # publish html from local datalad repo to publication server for rendering dataset web UI
            lgr.info("Uploading web interface ...")
            try:
                html = opj(dirname(datalad.__file__), "resources/website/index.html")
                ssh.copy(html, path)
            except CommandError as e:
                lgr.error("Failed to get html from local datalad repository. Unable to setup web interface.\n"
                          "Error: %s" % exc_str(e))

            # initially update server info "manually":
            try:
                ssh(["git", "-C", path, "update-server-info"])
            except CommandError as e:
                lgr.error("Failed to update server info.\n"
                          "Error: %s" % exc_str(e))

        if target:
            # add the sibling(s):
            if target_url is None:
                target_url = sshurl
            if target_pushurl is None:
                target_pushurl = sshurl
            result_adding = AddSibling()(dataset=ds,
                                         name=target,
                                         url=target_url,
                                         pushurl=target_pushurl,
                                         recursive=recursive,
                                         force=existing in {'replace'})

        # TODO: Return value!?
        #       => [(Dataset, fetch_url)]<|MERGE_RESOLUTION|>--- conflicted
+++ resolved
@@ -259,11 +259,7 @@
             try:
                 ssh(cmd)
             except CommandError as e:
-<<<<<<< HEAD
-                lgr.error("Remotely initializing git repository failed at %s."
-=======
                 lgr.error("Initialization of remote git repository failed at %s."
->>>>>>> 2a66a39b
                           "\nError: %s\nSkipping ..." % (path, exc_str(e)))
                 continue
 
