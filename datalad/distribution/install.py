# emacs: -*- mode: python; py-indent-offset: 4; tab-width: 4; indent-tabs-mode: nil -*-
# ex: set sts=4 ts=4 sw=4 noet:
# ## ### ### ### ### ### ### ### ### ### ### ### ### ### ### ### ### ### ### ##
#
#   See COPYING file distributed along with the datalad package for the
#   copyright and license terms.
#
# ## ### ### ### ### ### ### ### ### ### ### ### ### ### ### ### ### ### ### ##
"""High-level interface for dataset (component) installation

"""


import logging
from os import curdir
from os import linesep
from os.path import join as opj
from os.path import relpath
from os.path import pardir
from os.path import exists

from six.moves.urllib.parse import quote as urlquote

from datalad.interface.base import Interface
from datalad.interface.common_opts import recursion_flag
from datalad.interface.common_opts import recursion_limit
from datalad.interface.common_opts import dataset_description
from datalad.interface.common_opts import git_opts
from datalad.interface.common_opts import git_clone_opts
from datalad.interface.common_opts import annex_opts
from datalad.interface.common_opts import annex_init_opts
from datalad.interface.common_opts import if_dirty_opt
from datalad.interface.common_opts import nosave_opt
from datalad.interface.utils import handle_dirty_dataset
from datalad.support.constraints import EnsureNone
from datalad.support.annexrepo import AnnexRepo
from datalad.support.exceptions import InsufficientArgumentsError
from datalad.support.exceptions import InstallFailedError
from datalad.support.gitrepo import GitRepo
from datalad.support.gitrepo import GitCommandError
from datalad.support.param import Parameter
from datalad.support.network import RI
from datalad.support.network import URL
from datalad.support.network import DataLadRI
from datalad.support.network import is_url
from datalad.utils import knows_annex
from datalad.utils import swallow_logs
from datalad.utils import rmtree
from datalad.dochelpers import exc_str

from .dataset import Dataset
from .dataset import datasetmethod
from .dataset import resolve_path
from .dataset import require_dataset
from .dataset import EnsureDataset
from .get import Get
from .utils import _fixup_submodule_dotgit_setup

__docformat__ = 'restructuredtext'

lgr = logging.getLogger('datalad.distribution.install')


def _get_git_url_from_source(source):
    """Return URL for cloning associated with a source specification

    For now just resolves DataLadRIs
    """
    # TODO: Probably RF this into RI.as_git_url(), that would be overridden
    # by subclasses or sth. like that
    if not isinstance(source, RI):
        source_ri = RI(source)
    else:
        source_ri = source
    if isinstance(source_ri, DataLadRI):
        # we have got our DataLadRI as the source, so expand it
        source = source_ri.as_git_url()
    else:
        source = str(source_ri)
    return source


def _get_installationpath_from_url(url):
    """Returns a relative path derived from the trailing end of a URL

    This can be used to determine an installation path of a Dataset
    from a URL, analog to what `git clone` does.
    """
    path = url.rstrip('/')
    if '/' in path:
        path = path.split('/')
        if path[-1] == '.git':
            path = path[-2]
        else:
            path = path[-1]
    if path.endswith('.git'):
        path = path[:-4]
    return path


def _get_flexible_url_candidates(url, base_url=None, url_suffix=''):
    candidates = []
    if url.startswith('/') or is_url(url):
        # this seems to be an absolute location -> take as is
        candidates.append(url)
        # additionally try to consider .git:
        if not url.rstrip('/').endswith('/.git'):
            candidates.append(
                '{0}/.git'.format(url.rstrip('/')))
    else:
        # need to resolve relative URL
        base_url_l = base_url.split('/')
        url_l = url.split('/')
        for i, c in enumerate(url_l):
            if c == pardir:
                base_url_l = base_url_l[:-1]
            else:
                candidates.append('{0}/{1}{2}'.format(
                    '/'.join(base_url_l),
                    '/'.join(url_l[i:]),
                    url_suffix))
                break
    return candidates


def _clone_from_any_source(sources, dest):
    # should not be the case, but we need to distinguish between failure
    # of git-clone, due to existing target and an unsuccessful clone
    # attempt. See below.
    existed = dest and exists(dest)
    for source_ in sources:
        try:
            lgr.debug("Retrieving a dataset from URL: "
                      "{0}".format(source_))
            with swallow_logs():
                GitRepo(dest, url=source_, create=True)
            return source_  # do not bother with other sources if succeeded
        except GitCommandError as e:
            lgr.debug("Failed to retrieve from URL: "
                      "{0}".format(source_))
            if not existed and dest \
                    and exists(dest):
                lgr.debug("Wiping out unsuccessful clone attempt at "
                          "{}".format(dest))
                rmtree(dest)

            if source_ == sources[-1]:
                # Note: The following block is evaluated whenever we
                # fail even with the last try. Not nice, but currently
                # necessary until we get a more precise exception:
                ####################################
                # TODO: We may want to introduce a --force option to
                # overwrite the target.
                # TODO: Currently assuming if `existed` and there is a
                # GitCommandError means that these both things are connected.
                # Need newer GitPython to get stderr from GitCommandError
                # (already fixed within GitPython.)
                if existed:
                    # rudimentary check for an installed dataset at target:
                    # (TODO: eventually check for being the one, that this
                    # is about)
                    dest_ds = Dataset(dest)
                    if dest_ds.is_installed():
                        lgr.info("{0} appears to be installed already."
                                 "".format(dest_ds))
                        break
                    else:
                        lgr.warning("Target {0} already exists and is not "
                                    "an installed dataset. Skipped."
                                    "".format(dest))
                        # Keep original in debug output:
                        lgr.debug("Original failure:{0}"
                                  "{1}".format(linesep, exc_str(e)))
                        return None
                ##################

                # Re-raise if failed even with the last candidate
                lgr.debug("Unable to establish repository instance at "
                          "{0} from {1}"
                          "".format(dest, sources))
                raise


def _install_subds_from_flexible_source(ds, sm_path, sm_url):
    """Tries to obtain a given subdataset from several meaningful locations"""

    # shortcut
    vcs = ds.repo
    repo = vcs.repo
    # compose a list of candidate clone URLs
    clone_urls = []
    # if we have a remote, let's check the location of that remote
    # for the presence of the desired submodule
    tracking_branch = repo.active_branch.tracking_branch()
    remote_url = ''
    # remember suffix
    url_suffix = ''
    if tracking_branch:
        # name of the default remote for the active branch
        remote_name = repo.active_branch.tracking_branch().remote_name
        remote_url = vcs.get_remote_url(remote_name, push=False)
        if remote_url.rstrip('/').endswith('/.git'):
            url_suffix = '/.git'
            remote_url = remote_url[:-5]
        # attempt: submodule checkout at parent remote URL
        # We might need to quote sm_path portion, e.g. for spaces etc
        if remote_url and isinstance(RI(remote_url), URL):
            sm_path_url = urlquote(sm_path)
        else:
            sm_path_url = sm_path
        clone_urls.append('{0}/{1}{2}'.format(
            remote_url, sm_path_url, url_suffix))
    # attempt: configured submodule URL
    # TODO: consider supporting DataLadRI here?  or would confuse
    #  git and we wouldn't want that (i.e. not allow pure git clone
    #  --recursive)
<<<<<<< HEAD
    clone_urls += _get_flexible_url_candidates(
        sm_url,
        remote_url if remote_url else ds.path,
        url_suffix)
=======
    if sm_url.startswith('/') or is_url(sm_url):
        # this seems to be an absolute location -> take as is
        clone_urls.append(sm_url)
        # additionally try to consider .git:
        if not sm_url.rstrip('/').endswith('/.git'):
            clone_urls.append(
                '{0}/.git'.format(sm_url.rstrip('/')))
    else:
        # need to resolve relative URL
        if not remote_url:
            # we have no remote URL, hence we need to go with the
            # local path
            remote_url = ds.path
        remote_url_l = remote_url.split('/')
        sm_url_l = sm_url.split('/')
        for i, c in enumerate(sm_url_l):
            if c == pardir:
                remote_url_l = remote_url_l[:-1]
            else:
                clone_urls.append('{0}/{1}{2}'.format(
                    '/'.join(remote_url_l),
                    '/'.join(sm_url_l[i:]),
                    url_suffix))
                break

    # TODO:
    # here clone_urls might contain degenerate urls which should be
    # normalized and not added into the pool of the ones to try if already
    # there, e.g. I got
    #  ['http://datasets.datalad.org/crcns/aa-1/.git', 'http://datasets.datalad.org/crcns/./aa-1/.git']
    # upon  install aa-1

    # TODO:
    # We need to provide some error msg with InstallFailedError, since now
    # it just swallows everything.

>>>>>>> c22fd86b
    # now loop over all candidates and try to clone
    subds = Dataset(opj(ds.path, sm_path))
    try:
        clone_url = _clone_from_any_source(clone_urls, subds.path)
    except GitCommandError as e:
        raise InstallFailedError(
            "Failed to install dataset %s from %s (%s)",
            subds, clone_urls, e)
    # do fancy update
    if sm_path in ds.get_subdatasets(absolute=False, recursive=False):
        lgr.debug("Update cloned subdataset {0} in parent".format(subds))
        ds.repo.update_submodule(sm_path, init=True)
    else:
        # submodule is brand-new and previously unknown
        ds.repo.add_submodule(sm_path, url=clone_url)
    _fixup_submodule_dotgit_setup(ds, sm_path)
    return subds


class Install(Interface):
    """Install a dataset or subdataset.

    This command creates a local :term:`sibling` of an existing dataset from a
    (remote) location identified via a URL or path. Optional recursion into
    potential subdatasets, and download of all referenced data is supported.
    The new dataset can be optionally registered in an existing
    :term:`superdataset` (the new dataset's path needs to be located within the
    superdataset for that, and the superdataset will be detected
    automatically). It is recommended to provide a brief description to label
    the dataset's nature *and* location, e.g. "Michael's music on black
    laptop". This helps humans to identify data locations in distributed
    scenarios.  By default an identifier comprised of user and machine name,
    plus path will be generated.

    When only partial dataset content shall be obtained, it is recommended to
    use this command without the `get-data` flag, followed by a
    :func:`~datalad.api.get` operation to obtain the desired data.

    .. note::
      Power-user info: This command uses :command:`git clone`, and
      :command:`git annex init` to prepare the dataset. Registering to a
      superdataset is performed via a :command:`git submodule add` operation
      in the discovered superdataset.
    """

    _params_ = dict(
        dataset=Parameter(
            args=("-d", "--dataset"),
            # TODO: this probably changes to install into the dataset (add_to_super)
            # and to install the thing 'just there' without operating 'on' a dataset.
            # Adapt doc.
            doc="""specify the dataset to perform the install operation on.  If
            no dataset is given, an attempt is made to identify the dataset
            in a parent directory of the current working directory and/or the
            `path` given""",
            constraints=EnsureDataset() | EnsureNone()),
        path=Parameter(
            args=("path",),
            metavar='PATH',
            doc="""path/name of the installation target.  If no `path` is
            provided a destination path will be derived from a source URL
            similar to :command:`git clone`""",
            nargs='?'),
        source=Parameter(
            args=('source',),
            metavar='SOURCE',
            doc="URL or local path of the installation source"),
        get_data=Parameter(
            args=("-g", "--get-data",),
            doc="""if given, obtain all data content too""",
            action="store_true"),
        description=dataset_description,
        recursive=recursion_flag,
        recursion_limit=recursion_limit,
        if_dirty=if_dirty_opt,
        save=nosave_opt,
        reckless=Parameter(
            args=("--reckless",),
            action="store_true",
            doc="""Set up the dataset to be able to obtain content in the
            cheapest/fastest possible way, even if this poses a potential
            risk the data integrity (e.g. hardlink files from a local clone
            of the dataset). Use with care, and limit to "read-only" use
            cases. With this flag the installed dataset will be marked as
            untrusted."""),
        git_opts=git_opts,
        git_clone_opts=git_clone_opts,
        annex_opts=annex_opts,
        annex_init_opts=annex_init_opts)

    @staticmethod
    @datasetmethod(name='install')
    def __call__(
            source,
            path=None,
            dataset=None,
            get_data=False,
            description=None,
            recursive=False,
            recursion_limit=None,
            if_dirty='save-before',
            save=True,
            reckless=False,
            git_opts=None,
            git_clone_opts=None,
            annex_opts=None,
            annex_init_opts=None):

        # parameter constraints:
        if not source:
            raise InsufficientArgumentsError(
                "a `source` is required for installation")

        if source == path:
            # even if they turn out to be identical after resolving symlinks
            # and more sophisticated witchcraft, it would still happily say
            # "it appears to be already installed", so we just catch an
            # obviously pointless input combination
            raise ValueError(
                "installation `source` and destination `path` are identical. "
                "If you are trying to add a subdataset simply use `save` %s".format(
                    path))

        installed_items = []

        # did we explicitly get a dataset to install into?
        # if we got a dataset, path will be resolved against it.
        # Otherwise path will be resolved first.
        ds = None
        if dataset is not None:
            ds = require_dataset(dataset, check_installed=True,
                                 purpose='installation')
            handle_dirty_dataset(ds, if_dirty)

        # resolve the target location (if local) against the provided dataset
        # or CWD:
        if path is not None:
            # Should work out just fine for regular paths, so no additional
            # conditioning is necessary
            try:
                path_ri = RI(path)
            except Exception as e:
                raise ValueError(
                    "invalid path argument {}: ({})".format(path, exc_str(e)))
            try:
                # Wouldn't work for SSHRI ATM, see TODO within SSHRI
                path = resolve_path(path_ri.localpath, dataset)
                # any `path` argument that point to something local now
                # resolved and is no longer a URL
            except ValueError:
                    # `path` is not a local path.
                    # TODO: The only thing left is a known subdataset with a
                    # name, that is not a path; Once we correctly distinguish
                    # between path and name of a submodule, we need to consider
                    # this.
                    # For now: Just raise
                    raise ValueError(
                        "Invalid destination path {0}".format(path))

        # `path` resolved, if there was any.

        # Possibly do conversion from source into a git-friendly url
        # luckily GitRepo will undo any fancy file:/// url to make use of Git's
        # optimization for local clones....
        source = _get_git_url_from_source(source)
        lgr.debug("Resolved source: {0}".format(source))
        # TODO: we probably need to resolve source, if it is a local path;
        # expandpath, normpath, ... Where exactly is the point to do it?

        # derive target from source:
        if path is None:
            # we got nothing but a source. do something similar to git clone
            # and derive the path from the source and continue
            lgr.debug(
                "Neither dataset nor target installation path provided. "
                "Deriving destination path from given source %s",
                source)
            path = _get_installationpath_from_url(source)
            # since this is a relative `path`, resolve it:
            path = resolve_path(path, dataset)

        # there is no other way -- my intoxicated brain tells me
        assert(path is not None)

        lgr.debug("Resolved installation target: {0}".format(path))
        destination_dataset = Dataset(path)

        ###########
        # we should know everything necessary by now
        # actual installation starts
        ###########

        # FLOW GUIDE:
        # four cases:
        # 1. install into a dataset
        #   1.1. we install a known subdataset
        #        => git submodule update --init
        #   1.2. we install an existing repo as a subdataset inplace
        #        => git submodule add + magic
        #   1.3. we (recursively) try to install implicit subdatasets between
        #        ds and path
        #   1.4. we install a new subdataset from an explicit source
        #        => git submodule add
        # 2. we "just" install from an explicit source
        #    => git clone

        if ds is not None:
            # FLOW GUIDE: 1.

            # express the destination path relative to the root of
            # the dataset
            relativepath = relpath(path, start=ds.path)
            if relativepath.startswith(pardir):
                raise ValueError("installation path outside dataset "
                                 "({0})".format(path))
            lgr.debug("Resolved installation target relative to dataset "
                      "{0}: {1}".format(ds, relativepath))

            # FLOW_GUIDE 1.4.
            lgr.info("Installing subdataset from '{0}' at: {0}".format(
                source, relativepath))
            destination_dataset = _install_subds_from_flexible_source(
                ds,
                relativepath,
                source)
        else:
            # FLOW GUIDE: 2.
            lgr.info("Installing dataset at: {0}".format(path))

            # Currently assuming there is nothing at the target to deal with
            # and rely on failures raising from the git call ...

            # We possibly need to consider /.git URL
            candidate_sources = _get_flexible_url_candidates(source)
            _clone_from_any_source(candidate_sources, destination_dataset.path)

        # FLOW GUIDE: All four cases done.
        if not destination_dataset.is_installed():
            lgr.error("Installation failed.")
            return None

        # in any case check whether we need to annex-init the installed thing:
        if knows_annex(destination_dataset.path):
            # init annex when traces of a remote annex can be detected
            if reckless:
                lgr.debug(
                    "Instruct annex to hardlink content in %s from local "
                    "sources, if possible (reckless)", destination_dataset.path)
                destination_dataset.config.add(
                    'annex.hardlink', 'true', where='local', reload=True)
            lgr.info("Initializing annex repo at %s", destination_dataset.path)
            repo = AnnexRepo(destination_dataset.path, init=True)
            if reckless:
                repo._run_annex_command('untrust', annex_options=['here'])

        lgr.debug("Installation of %s done.", destination_dataset)

        if not destination_dataset.is_installed():
            # log error and don't report as installed item, but don't raise,
            # since we might be in a process of recursive installation where
            # a lot of other datasets can still be installed successfully.
            lgr.error("Installation of {0} failed.".format(destination_dataset))
        else:
            installed_items.append(destination_dataset)

        # Now, recursive calls:
        if recursive:
            if description:
                lgr.warning("Description can't be assigned recursively.")
            subs = destination_dataset.get_subdatasets(
                recursive=True,
                recursion_limit=recursion_limit,
                absolute=False)

            if subs:
                lgr.debug("Obtaining subdatasets of %s: %s",
                          destination_dataset,
                          subs)
                rec_installed = Get.__call__(
                    subs,  # all at once
                    dataset=destination_dataset,
                    recursive=True,
                    recursion_limit=recursion_limit,
                    fulfill='all' if get_data else 'auto',
                    git_opts=git_opts,
                    annex_opts=annex_opts,
                    # TODO expose this
                    #annex_get_opts=annex_get_opts,
                )
                # TODO do we want to filter this so `install` only returns
                # the datasets?
                if isinstance(rec_installed, list):
                    installed_items.extend(rec_installed)
                else:
                    installed_items.append(rec_installed)

        if get_data:
            lgr.debug("Getting data of {0}".format(destination_dataset))
            destination_dataset.get(curdir)

        # everything done => save changes:
        if save and ds is not None:
            # Note: The only possible changes are installed subdatasets, we
            # didn't know before.
            lgr.info("Saving changes to {0}".format(ds))
            ds.save(
                message='[DATALAD] installed subdataset{0}:{1}'.format(
                    "s" if len(installed_items) > 1 else "",
                    linesep + linesep.join([str(i) for i in installed_items])),
                auto_add_changes=False,
                recursive=False)

        if len(installed_items) == 1:
            return installed_items[0]
        else:
            return installed_items

    @staticmethod
    def result_renderer_cmdline(res, args):
        from datalad.ui import ui
        if res is None:
            res = []
        if not isinstance(res, list):
            res = [res]
        if not len(res):
            ui.message("Nothing was installed")
            return
        items = '\n'.join(map(str, res))
        msg = "{n} installed {obj} available at\n{items}".format(
            obj='items are' if len(res) > 1 else 'item is',
            n=len(res),
            items=items)
        ui.message(msg)<|MERGE_RESOLUTION|>--- conflicted
+++ resolved
@@ -120,6 +120,17 @@
                     '/'.join(url_l[i:]),
                     url_suffix))
                 break
+    # TODO:
+    # here clone_urls might contain degenerate urls which should be
+    # normalized and not added into the pool of the ones to try if already
+    # there, e.g. I got
+    #  ['http://datasets.datalad.org/crcns/aa-1/.git', 'http://datasets.datalad.org/crcns/./aa-1/.git']
+    # upon  install aa-1
+
+    # TODO:
+    # We need to provide some error msg with InstallFailedError, since now
+    # it just swallows everything.
+
     return candidates
 
 
@@ -214,49 +225,11 @@
     # TODO: consider supporting DataLadRI here?  or would confuse
     #  git and we wouldn't want that (i.e. not allow pure git clone
     #  --recursive)
-<<<<<<< HEAD
     clone_urls += _get_flexible_url_candidates(
         sm_url,
         remote_url if remote_url else ds.path,
         url_suffix)
-=======
-    if sm_url.startswith('/') or is_url(sm_url):
-        # this seems to be an absolute location -> take as is
-        clone_urls.append(sm_url)
-        # additionally try to consider .git:
-        if not sm_url.rstrip('/').endswith('/.git'):
-            clone_urls.append(
-                '{0}/.git'.format(sm_url.rstrip('/')))
-    else:
-        # need to resolve relative URL
-        if not remote_url:
-            # we have no remote URL, hence we need to go with the
-            # local path
-            remote_url = ds.path
-        remote_url_l = remote_url.split('/')
-        sm_url_l = sm_url.split('/')
-        for i, c in enumerate(sm_url_l):
-            if c == pardir:
-                remote_url_l = remote_url_l[:-1]
-            else:
-                clone_urls.append('{0}/{1}{2}'.format(
-                    '/'.join(remote_url_l),
-                    '/'.join(sm_url_l[i:]),
-                    url_suffix))
-                break
-
-    # TODO:
-    # here clone_urls might contain degenerate urls which should be
-    # normalized and not added into the pool of the ones to try if already
-    # there, e.g. I got
-    #  ['http://datasets.datalad.org/crcns/aa-1/.git', 'http://datasets.datalad.org/crcns/./aa-1/.git']
-    # upon  install aa-1
-
-    # TODO:
-    # We need to provide some error msg with InstallFailedError, since now
-    # it just swallows everything.
-
->>>>>>> c22fd86b
+
     # now loop over all candidates and try to clone
     subds = Dataset(opj(ds.path, sm_path))
     try:
