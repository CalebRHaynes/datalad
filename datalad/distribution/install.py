--- conflicted
+++ resolved
@@ -30,12 +30,8 @@
 from datalad.support.gitrepo import GitRepo, GitCommandError
 from datalad.support.param import Parameter
 from datalad.utils import expandpath, knows_annex, assure_dir, \
-<<<<<<< HEAD
-    is_explicit_path, on_windows
-=======
     is_explicit_path, on_windows, swallow_logs, get_local_path_from_url, \
     is_url
->>>>>>> 68c9e5b8
 
 lgr = logging.getLogger('datalad.distribution.install')
 
