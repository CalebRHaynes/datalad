--- conflicted
+++ resolved
@@ -14,12 +14,8 @@
 
 import logging
 import os
-from os.path import join as opj, abspath, relpath, pardir, isabs, isdir, \
-<<<<<<< HEAD
-    exists, islink, sep
-=======
-    exists, lexists, islink, sep, realpath
->>>>>>> e4673ff7
+from os.path import join as opj, abspath, relpath, pardir, isdir, \
+    exists, islink
 
 from six.moves.urllib.parse import quote as urlquote
 
