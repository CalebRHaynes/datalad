--- conflicted
+++ resolved
@@ -130,7 +130,7 @@
         expl_subs = set()      # subdatasets to publish explicitly
         publish_subs = dict()  # collect what to publish from subdatasets
         if recursive:
-            for subds_path in ds.get_dataset_handles():
+            for subds_path in ds.get_subdatasets():
                 expl_subs.add(subds_path)
 
         if path is None:
@@ -138,7 +138,7 @@
             publish_this = True
         else:
             for p in path:
-                if p in ds.get_dataset_handles():
+                if p in ds.get_subdatasets():
                     # p is a subdataset, that needs to be published itself
                     expl_subs.add(p)
                 else:
@@ -203,50 +203,7 @@
                 ds.repo.push(remote=dest_resolved,
                              refspec="+git-annex:git-annex")
 
-<<<<<<< HEAD
             results.append(ds)
-=======
-            # TODO: if with_data is a shell pattern, we get a list, when called
-            # from shell, right?
-            # => adapt the following and check constraints to allow for that
-            if with_data:
-                ds.repo._git_custom_command('', ["git", "annex", "copy"] +
-                                            with_data + ["--to", dest_resolved])
-
-            if recursive and ds.get_subdatasets() != []:
-                results = [ds]
-                for subds in ds.get_subdatasets():
-                    results.append(
-                        Dataset(
-                            opj(ds.path, subds)).publish(
-                                dest=dest,
-                                # Note: use `dest` instead of `dest_resolved`
-                                # in case dest was None, so subdatasets would
-                                # use their default as well
-                                with_data=with_data,
-                                recursive=recursive))
-                return results
-
-            return ds
-
-        elif exists(path):
-            # At this point `path` is not referencing a (sub)dataset.
-            # An annexed file is the only thing left, that `path` might be
-            # validly pointing to. Anything else we can't handle currently.
-            if isinstance(ds.repo, AnnexRepo):
-                try:
-                    if ds.repo.get_file_key(relativepath):
-                        # file is in annex, publish it
-                        ds.repo._run_annex_command('copy',
-                                                   annex_options=[path,
-                                                                  '--to=%s' % dest_resolved])
-                        return path
-                except (FileInGitError, FileNotInAnnexError):
-                    pass
-            # `path` can't be published
-            lgr.warning("Don't know how to publish %s." % path)
-            return None
->>>>>>> 50f26567
 
             if publish_files:
                 if not isinstance(ds.repo, AnnexRepo):
@@ -290,3 +247,4 @@
             else:
                 msg += "File: %s\n" % item
         ui.message(msg)
+
