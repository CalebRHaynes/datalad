--- conflicted
+++ resolved
@@ -253,50 +253,6 @@
                     raise ValueError(
                         "key '%s' is invalid (alphanumeric plus '-' only, must start with a letter)",
                         k)
-<<<<<<< HEAD
-=======
-        try:
-            if not (bottomup or contains or set_property or delete_property or \
-                    (recursive and recursion_limit is not None)):
-                # FAST IMPLEMENTATION FOR THE STRAIGHTFORWARD CASE
-                # as fast as possible (just a single call to Git)
-                # need to track current parent
-                stack = [refds_path]
-                modinfo_cache = {}
-                for sm in _parse_git_submodules(refds_path, recursive=recursive):
-                    # unwind the parent stack until we find the right one
-                    # this assumes that submodules come sorted
-                    while not path_startswith(sm['path'], stack[-1]):
-                        stack.pop()
-                    parent = stack[-1]
-                    if parent not in modinfo_cache:
-                        # read the parent .gitmodules, if not done yet
-                        modinfo_cache[parent] = _parse_gitmodules(parent)
-                    # get URL info, etc.
-                    sm.update(modinfo_cache[parent].get(sm['path'], {}))
-                    subdsres = get_status_dict(
-                        'subdataset',
-                        status='ok',
-                        type='dataset',
-                        refds=refds_path,
-                        logger=lgr)
-                    subdsres.update(sm)
-                    subdsres['parentds'] = parent
-                    if (fulfilled is None or
-                            GitRepo.is_valid_repo(sm['path']) == fulfilled):
-                        yield subdsres
-                    # for the next "parent" commit this subdataset to the stack
-                    stack.append(sm['path'])
-                # MUST RETURN: the rest of the function is doing another implementation
-                return
-        except InvalidGitRepositoryError as e:
-            lgr.debug("fast subdataset query failed, trying slow robust one (%s)",
-                      exc_str(e))
-
-        # MORE ROBUST, FLEXIBLE, BUT SLOWER IMPLEMENTATION
-        # slow but flexible (one Git call per dataset), but deals with subdatasets in
-        # direct mode
->>>>>>> 243fab04
         if contains:
             contains = resolve_path(contains, dataset)
         for r in _get_submodules(
