--- conflicted
+++ resolved
@@ -178,43 +178,6 @@
         assert_not_in("rdflib", cmo.err)
 
 
-<<<<<<< HEAD
-from datalad.tests.utils import serve_path_via_http
-@with_tree(tree=
-    {'1.tar.gz':
-         {
-             'bu.dat': '52055957098986598349795121365535'*10000,
-             'bu3.dat': '8236397048205454767887168342849275422'*10000
-          },
-    '2.tar.gz':
-         {
-             'bu2.dat': '17470674346319559612580175475351973007892815102'*10000
-          },
-    }
-)
-@serve_path_via_http()
-@with_tempfile
-def check_observe_tqdm(topdir, topurl, outdir):
-    # just a helper to enable/use when want quickly to get some
-    # repository with archives and observe tqdm
-    from datalad.api import create, download_url, add_archive_content
-    ds = create(outdir)
-    for f in '1.tar.gz', '2.tar.gz':
-        with chpwd(outdir):
-            ds.repo.add_url_to_file(f, topurl + f)
-            ds.add(f)
-            add_archive_content(f, delete=True, drop_after=True)
-    files = glob.glob(opj(outdir, '*'))
-    ds.drop(files) # will not drop tarballs
-    ds.repo.drop([], options=['--all', '--fast'])
-    ds.get(files)
-    ds.repo.drop([], options=['--all', '--fast'])
-    # now loop so we could play with it outside
-    print(outdir)
-    # import pdb; pdb.set_trace()
-    while True:
-       sleep(0.1)
-=======
 from .test_base import BASE_INTERACTION_SCENARIOS, check_interaction_scenario
 
 
@@ -255,4 +218,40 @@
         # ],
     ]:
         check_interaction_scenario(ArchiveAnnexCustomRemote, tdir, scenario)
->>>>>>> d194b8c0
+
+
+from datalad.tests.utils import serve_path_via_http
+@with_tree(tree=
+    {'1.tar.gz':
+         {
+             'bu.dat': '52055957098986598349795121365535'*10000,
+             'bu3.dat': '8236397048205454767887168342849275422'*10000
+          },
+    '2.tar.gz':
+         {
+             'bu2.dat': '17470674346319559612580175475351973007892815102'*10000
+          },
+    }
+)
+@serve_path_via_http()
+@with_tempfile
+def check_observe_tqdm(topdir, topurl, outdir):
+    # just a helper to enable/use when want quickly to get some
+    # repository with archives and observe tqdm
+    from datalad.api import create, download_url, add_archive_content
+    ds = create(outdir)
+    for f in '1.tar.gz', '2.tar.gz':
+        with chpwd(outdir):
+            ds.repo.add_url_to_file(f, topurl + f)
+            ds.add(f)
+            add_archive_content(f, delete=True, drop_after=True)
+    files = glob.glob(opj(outdir, '*'))
+    ds.drop(files) # will not drop tarballs
+    ds.repo.drop([], options=['--all', '--fast'])
+    ds.get(files)
+    ds.repo.drop([], options=['--all', '--fast'])
+    # now loop so we could play with it outside
+    print(outdir)
+    # import pdb; pdb.set_trace()
+    while True:
+       sleep(0.1)