--- conflicted
+++ resolved
@@ -17,10 +17,7 @@
 
 # directory containing prepared metadata of a handle repository:
 HANDLE_META_DIR = ".datalad"
-<<<<<<< HEAD
 CRAWLER_META_DIR = join(HANDLE_META_DIR, 'crawl')
-=======
 
 # name of local master collection:
-DATALAD_COLLECTION_NAME = "datalad-local"
->>>>>>> 6f00dfe3
+DATALAD_COLLECTION_NAME = "datalad-local"