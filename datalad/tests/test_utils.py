# emacs: -*- mode: python; py-indent-offset: 4; tab-width: 4; indent-tabs-mode: nil -*-
# ex: set sts=4 ts=4 sw=4 noet:
# ## ### ### ### ### ### ### ### ### ### ### ### ### ### ### ### ### ### ### ##
#
#   See COPYING file distributed along with the datalad package for the
#   copyright and license terms.
#
# ## ### ### ### ### ### ### ### ### ### ### ### ### ### ### ### ### ### ### ##
"""Test testing utilities

"""

import os
import shutil
import sys
import logging
from mock import patch
from six import PY3

from os.path import join as opj
from collections import OrderedDict

from ..utils import rotree, swallow_outputs, swallow_logs, setup_exceptionhook, md5sum
<<<<<<< HEAD
from ..utils import updated
=======
from ..utils import get_local_file_url
>>>>>>> 24645244
from ..support.annexrepo import AnnexRepo

from nose.tools import ok_, eq_, assert_false, assert_raises, assert_equal
from .utils import with_tempfile, assert_in, with_tree
from .utils import SkipTest


@with_tempfile(mkdir=True)
def test_rotree(d):
    d2 = opj(d, 'd1', 'd2')  # deep nested directory
    f = opj(d2, 'f1')
    os.makedirs(d2)
    with open(f, 'w') as f_:
        f_.write("LOAD")
    with swallow_logs():
        ar = AnnexRepo(d2)
    rotree(d)
    # we shouldn't be able to delete anything UNLESS in "crippled" situation:
    # root, or filesystem is FAT etc
    # Theoretically annex should declare FS as crippled when ran as root, but
    # see http://git-annex.branchable.com/bugs/decides_that_FS_is_crippled_under_cowbuilder___40__symlinks_supported_etc__41__/#comment-60c3cbe2710d6865fb9b7d6e247cd7aa
    # so explicit 'or'
    if not (ar.is_crippled_fs() or (os.getuid() == 0)):
        assert_raises(OSError, os.unlink, f)
        assert_raises(OSError, shutil.rmtree, d)
        # but file should still be accessible
        with open(f) as f_:
            eq_(f_.read(), "LOAD")
    # make it RW
    rotree(d, False)
    os.unlink(f)
    shutil.rmtree(d)


def test_swallow_outputs():
    with swallow_outputs() as cm:
        eq_(cm.out, '')
        sys.stdout.write("out normal")
        sys.stderr.write("out error")
        eq_(cm.out, 'out normal')
        sys.stdout.write(" and more")
        eq_(cm.out, 'out normal and more')  # incremental
        eq_(cm.err, 'out error')
        eq_(cm.err, 'out error')  # the same value if multiple times


def test_swallow_logs():
    lgr = logging.getLogger('datalad')
    with swallow_logs(new_level=9) as cm:
        eq_(cm.out, '')
        lgr.log(8, "very heavy debug")
        eq_(cm.out, '')  # not even visible at level 9
        lgr.log(9, "debug1")
        eq_(cm.out, 'debug1\n')  # not even visible at level 9
        lgr.info("info")
        eq_(cm.out, 'debug1\ninfo\n')  # not even visible at level 9


def _check_setup_exceptionhook(interactive):
    old_exceptionhook = sys.excepthook

    post_mortem_tb = []

    def our_post_mortem(tb):
        post_mortem_tb.append(tb)

    with patch('sys.excepthook'), \
            patch('datalad.utils.is_interactive', lambda: interactive), \
            patch('pdb.post_mortem', our_post_mortem):
        setup_exceptionhook()
        our_exceptionhook = sys.excepthook
        ok_(old_exceptionhook != our_exceptionhook)
        #out = sys.stdout
        with swallow_logs() as cml, swallow_outputs() as cmo:
            # we need to call our_exceptionhook explicitly b/c nose
            # swallows all Exceptions and hook never gets executed
            try:
                raise RuntimeError
            except Exception as e: #RuntimeError:
                type_, value_, tb_ = sys.exc_info()
            our_exceptionhook(type_, value_, tb_)
            if PY3:
                # Happens under tox environment but not in manually crafted ones -- not yet sure
                # what it is about but --dbg does work with python3 so lettting it skip for now
                raise SkipTest("TODO: Not clear why in PY3 calls cleanup if we try to access the beast")
            assert_in('Traceback (most recent call last)', cmo.err)
            assert_in('in _check_setup_exceptionhook', cmo.err)
            if interactive:
                assert_equal(post_mortem_tb[0], tb_)
            else:
                assert_equal(post_mortem_tb, [])
                assert_in('We cannot setup exception hook', cml.out)

    eq_(old_exceptionhook, sys.excepthook)


def test_setup_exceptionhook():
    for tval in [True, False]:
        yield _check_setup_exceptionhook, tval

def test_md5sum():
    # just a smoke (encoding/decoding) test for md5sum
    _ = md5sum(__file__)


@with_tree([('1.tar.gz', (('1 f.txt', '1 f load'),))])
def test_md5sum_archive(d):
    # just a smoke (encoding/decoding) test for md5sum
    _ = md5sum(opj(d, '1.tar.gz'))

<<<<<<< HEAD
def test_updated():
    d = {}
    eq_(updated(d, {1: 2}), {1: 2})
    eq_(d, {})

    d = {'a': 'b'}
    eq_(updated(d, ((0, 1), (2, 3))), {0: 1, 'a': 'b', 2: 3})
    eq_(d, {'a': 'b'})

    # and that it would maintain the type
    d = OrderedDict(((99, 0), ('z', 0), ('a', 0)))
    d_ = updated(d, {0: 1})
    ok_(isinstance(d_, OrderedDict))
    eq_(d_, OrderedDict(((99, 0), ('z', 0), ('a', 0), (0, 1))))
=======
def test_get_local_file_url_linux():
    assert_equal(get_local_file_url('/a'), 'file:///a')
    assert_equal(get_local_file_url('/a/b/c'), 'file:///a/b/c')
    assert_equal(get_local_file_url('/a~'), 'file:///a%7E')
    assert_equal(get_local_file_url('/a b/'), 'file:///a%20b/')

def test_get_local_file_url_windows():
    raise SkipTest("TODO")
>>>>>>> 24645244
<|MERGE_RESOLUTION|>--- conflicted
+++ resolved
@@ -21,11 +21,8 @@
 from collections import OrderedDict
 
 from ..utils import rotree, swallow_outputs, swallow_logs, setup_exceptionhook, md5sum
-<<<<<<< HEAD
 from ..utils import updated
-=======
 from ..utils import get_local_file_url
->>>>>>> 24645244
 from ..support.annexrepo import AnnexRepo
 
 from nose.tools import ok_, eq_, assert_false, assert_raises, assert_equal
@@ -136,7 +133,6 @@
     # just a smoke (encoding/decoding) test for md5sum
     _ = md5sum(opj(d, '1.tar.gz'))
 
-<<<<<<< HEAD
 def test_updated():
     d = {}
     eq_(updated(d, {1: 2}), {1: 2})
@@ -151,7 +147,7 @@
     d_ = updated(d, {0: 1})
     ok_(isinstance(d_, OrderedDict))
     eq_(d_, OrderedDict(((99, 0), ('z', 0), ('a', 0), (0, 1))))
-=======
+
 def test_get_local_file_url_linux():
     assert_equal(get_local_file_url('/a'), 'file:///a')
     assert_equal(get_local_file_url('/a/b/c'), 'file:///a/b/c')
@@ -159,5 +155,4 @@
     assert_equal(get_local_file_url('/a b/'), 'file:///a%20b/')
 
 def test_get_local_file_url_windows():
-    raise SkipTest("TODO")
->>>>>>> 24645244
+    raise SkipTest("TODO")