--- conflicted
+++ resolved
@@ -748,37 +748,26 @@
 
     # (recursively) traverse each subdataset
     children = []
-<<<<<<< HEAD
-    for subds in rootds.subdatasets(result_xfm='datasets'):
-
-        subds_json = metadata_locator(path=subds.path, ds_path=subds.path)
-=======
-    for subds_rpath in rootds.get_subdatasets():
+    # yoh: was in return results branch returning full datasets:
+    # for subds in rootds.subdatasets(result_xfm='datasets'):
+    # but since rpath is needed/used, decided to return relpaths
+    for subds_rpath in rootds.subdatasets(result_xfm='relpaths'):
 
         subds_path = opj(rootds.path, subds_rpath)
         subds = Dataset(subds_path)
         subds_json = metadata_locator(path='.', ds_path=subds_path)
->>>>>>> a8c39080
 
         def handle_not_installed():
             # for now just traverse as fs
             lgr.warning("%s is either not installed or lacks meta-data", subds)
-<<<<<<< HEAD
-            subfs = fs_extract(subds.path, rootds)
-=======
             subfs = fs_extract(subds_path, rootds, basepath=rootds.path)
->>>>>>> a8c39080
             # but add a custom type that it is a not installed subds
             subfs['type'] = 'uninitialized'
             # we need to kick it out from 'children'
             # TODO:  this is inefficient and cruel -- "ignored" should be made
             # smarted to ignore submodules for the repo
             if fs['nodes']:
-<<<<<<< HEAD
-                fs['nodes'] = [c for c in fs['nodes'] if c['path'] != subds.path]
-=======
                 fs['nodes'] = [c for c in fs['nodes'] if c['path'] != subds_rpath]
->>>>>>> a8c39080
             return subfs
 
         if not subds.is_installed():
