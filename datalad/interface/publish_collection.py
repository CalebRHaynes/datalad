# emacs: -*- mode: python; py-indent-offset: 4; tab-width: 4; indent-tabs-mode: nil -*-
# ex: set sts=4 ts=4 sw=4 noet:
# ## ### ### ### ### ### ### ### ### ### ### ### ### ### ### ### ### ### ### ##
#
#   See COPYING file distributed along with the datalad package for the
#   copyright and license terms.
#
# ## ### ### ### ### ### ### ### ### ### ### ### ### ### ### ### ### ### ### ##
"""Interface for publishing a collection
"""

__docformat__ = 'restructuredtext'


from os import curdir, environ, geteuid, urandom
from os.path import exists, join as opj, abspath, expandvars, expanduser, isdir
from .base import Interface
from ..support.param import Parameter
from ..support.constraints import EnsureStr, EnsureBool, EnsureNone
from ..support.collectionrepo import CollectionRepo, GitRepo, \
    CollectionRepoHandleBackend
from ..support.handlerepo import HandleRepo
from ..support.metadatahandler import CustomImporter, URIRef, Literal, DLNS, \
    EMP, RDF, PAV, PROV, FOAF, DCTERMS
from ..consts import REPO_STD_META_FILE, HANDLE_META_DIR
from ..cmdline.helpers import get_repo_instance
from ..log import lgr
from appdirs import AppDirs
from six.moves.urllib.parse import urlparse

dirs = AppDirs("datalad", "datalad.org")


def parse_script_output(out, err):
    """parse out put of server setup script"""
    results = dict()
    import re
    col_p = re.compile("DATALAD_COLLECTION_REPO_.+?: init")
    for entry in re.findall(col_p, out):
        results[entry[24:-6]] = dict()
        results[entry[24:-6]]['init'] = True

    # handle occurences:
    hdl_p = re.compile("DATALAD_HANDLE_REPO_.+?:")
    for entry in re.findall(hdl_p, out):
        if entry.startswith("_INFO"):
            continue
        else:
            results[entry[20:-1]] = dict()

    hdl_p = re.compile("DATALAD_HANDLE_REPO_.+?: init DATALAD_END")
    for entry in re.findall(hdl_p, out):
        results[entry[20:-18]]['init'] = True

    hdl_p = re.compile("DATALAD_HANDLE_REPO_.+?: annex_init DATALAD_END")
    for entry in re.findall(hdl_p, out):
        results[entry[20:-24]]['annex init'] = True

    return results


class PublishCollection(Interface):
    """publish a collection.

    This is basic implementation for testing purposes
    """
    # TODO: A lot of doc ;)

    _params_ = dict(
        target=Parameter(
            args=('target',),
            doc="server-side base directory for the published collection and "
                "handle repositories",
            constraints=EnsureStr()),
        collection=Parameter(
            args=('collection',),
            doc="name of or path to the local collection",
            nargs="?",
            constraints=EnsureStr()),
        baseurl=Parameter(
            args=('baseurl',),
            doc="public base url of the published collection",
            nargs="?",
            constraints=EnsureStr() | EnsureNone()),
        remote_name=Parameter(
            args=('--remote-name',),
            doc="name for the remote to add to the local collection",
            nargs="?",
            constraints=EnsureStr() | EnsureNone())
        )

    def __call__(self, target, collection=curdir, baseurl=None,
                 remote_name=None):

        # Note:
        # ssh-target: ssh://someone@somewhere/deeper/in/there

        local_master = CollectionRepo(opj(dirs.user_data_dir,
                                          'localcollection'))

        if isdir(abspath(expandvars(expanduser(collection)))):
            c_path = abspath(expandvars(expanduser(collection)))
        elif collection in local_master.git_get_remotes():
            c_path = urlparse(local_master.git_get_remote_url(collection)).path
            if not isdir(c_path):
                raise RuntimeError("Invalid path to collection '%s':\n%s" %
                                   (collection, c_path))
        else:
            raise RuntimeError("Unknown collection '%s'." % collection)

        local_collection_repo = get_repo_instance(
            abspath(expandvars(expanduser(c_path))), CollectionRepo)

        parsed_target = urlparse(target)  # => scheme, path

        from pkg_resources import resource_filename
        prepare_script_path = \
            resource_filename('datalad',
                              'resources/sshserver_prepare_for_publish.sh')
        cleanup_script_path = \
            resource_filename('datalad',
                              'resources/sshserver_cleanup_after_publish.sh')

        from ..cmd import Runner
        runner = Runner()
        if parsed_target.scheme == 'ssh':
            if parsed_target.netloc == '':
                raise RuntimeError("Invalid ssh address: %s" % target)

            if baseurl is None:
                baseurl = target
            collection_url = baseurl + '/' + "DATALAD_COL_" + \
                             local_collection_repo.name

            # build control master:
            from datalad.utils import assure_dir
            var_run_user_datalad = "/var/run/user/%s/datalad" % geteuid()
            assure_dir(var_run_user_datalad)
            control_path = "%s/%s" % (var_run_user_datalad, parsed_target.netloc)
            control_path += ":22" if parsed_target.port is None else None

            # start controlmaster:

            cmd_str = "ssh -o \"ControlMaster=yes\" -o \"ControlPath=%s\" " \
                      "-o \"ControlPersist=yes\" %s exit" % \
                      (control_path,  parsed_target.hostname)
            lgr.error("DEBUG: %s" % cmd_str)
            import subprocess
            proc = subprocess.Popen(cmd_str, shell=True)
            proc.communicate(input="\n")  # why the f.. this is necessary?

            # prepare target repositories:

            script_options = "%s DATALAD_COL_%s" % (parsed_target.path,
                                                    local_collection_repo.name)
            for key in local_collection_repo.get_handle_list():
                script_options += " %s" % key

            cmd_str = "ssh -S %s %s \'cat | sh /dev/stdin\' %s" % \
                      (control_path, parsed_target.hostname, script_options)
            cmd_str += " < %s" % prepare_script_path
            out, err = runner.run(cmd_str)

            # set GIT-SSH:
            environ['GIT_SSH'] = resource_filename('datalad',
                                                   'resources/git_ssh.sh')

        elif parsed_target.scheme == 'file' or parsed_target.scheme == '':
            # we should have a local target path
            if not isdir(abspath(expandvars(expanduser(parsed_target.path)))):
                raise RuntimeError("%s doesn't exist." % parsed_target.path)

            target_path = abspath(expandvars(expanduser(parsed_target.path)))
            if baseurl is None:
                baseurl = target_path
            collection_url = baseurl + '/' + "DATALAD_COL_" + \
                             local_collection_repo.name

            out, err = runner.run(["sh", prepare_script_path,
                                   target_path,
                                   "DATALAD_COL_" + local_collection_repo.name]
                                  + local_collection_repo.get_handle_list())
        else:
            raise RuntimeError("Don't know scheme '%s'." %
                               parsed_target.scheme)

        # check output:
        results = parse_script_output(out, err)

        script_failed = False
        for name in local_collection_repo.get_handle_list() + \
                ["DATALAD_COL_" + local_collection_repo.name]:
            if not results[name]['init']:
                lgr.error("Server setup for %s failed." % name)
                script_failed = True
        # exit here, if something went wrong:
        if script_failed:
            raise RuntimeError("Server setup failed.")

        # Now, all the handles:
        from .publish_handle import PublishHandle
        handle_publisher = PublishHandle()
        for handle_name in local_collection_repo.get_handle_list():

            # get location:
            handle_loc = urlparse(CollectionRepoHandleBackend(
                local_collection_repo, handle_name).url).path
            # raise exception if there's no handle at that location:
            try:
                handle_repo = get_repo_instance(handle_loc, HandleRepo)
            except RuntimeError as e:
                lgr.error("No handle available at %s. Skip." % handle_loc)
                raise e

            handle_publisher(None, handle=handle_loc,
                             url=baseurl + '/' + handle_name)

        # TODO: check success => go on with collection

        # prepare publish branch in local collection:
        # check for existing publish branches:
        from random import choice
<<<<<<< HEAD
        from string import letters
        p_branch = "publish_" + ''.join(choice(letters) for i in range(6))
=======
        from string import ascii_letters
        from six.moves import xrange
        p_branch = "publish_" + ''.join(choice(ascii_letters) for i in xrange(6))
>>>>>>> 7463e3f6
        local_collection_repo.git_checkout(p_branch, '-b')

        importer = CustomImporter('Collection', 'Collection', DLNS.this)
        importer.import_data(local_collection_repo.path)
        graphs = importer.get_graphs()
        orig_uri = graphs[REPO_STD_META_FILE[0:-4]].value(predicate=RDF.type,
                                                          object=DLNS.Handle)
        # correct collection uri
        new_uri = URIRef(collection_url)
        for graph_name in graphs:
            for p, o in graphs[graph_name].predicate_objects(subject=orig_uri):
                graphs[graph_name].remove((orig_uri, p, o))
                graphs[graph_name].add((new_uri, p, o))

        # correct handle uris in hasPart statements:
        replacements = []
        from datalad.support.collection import Collection
        from datalad.support.collectionrepo import CollectionRepoBackend
        col_meta = Collection(CollectionRepoBackend(local_collection_repo))
        for o in graphs[REPO_STD_META_FILE[0:-4]].objects(subject=new_uri,
                                                          predicate=DCTERMS.hasPart):
            from os.path import basename
            path = urlparse(o).path
            if exists(path):
                # local handle
                # retrieve name for that uri:
                # Note: That's an experimental implementation
                hdl_name = None
                for key in col_meta:
                    if urlparse(col_meta[key].url).path == path:
                        hdl_name = col_meta[key].name
                if hdl_name is None:
                    raise RuntimeError("No handle found for path '%s'." % path)

                o_new = URIRef(baseurl + '/' + hdl_name)
                replacements.append((o, o_new))
            else:
                # TODO: what to do? We have a locally not available handle
                # in that collection, that therefore can't be published.
                # Just skip for now and assume uri simply doesn't change.
                continue
        for o, o_new in replacements:
            graphs[REPO_STD_META_FILE[0:-4]].remove((new_uri, DCTERMS.hasPart, o))
            graphs[REPO_STD_META_FILE[0:-4]].add((new_uri, DCTERMS.hasPart, o_new))

        # TODO: add commit reference

        importer.store_data(local_collection_repo.path)
        [local_collection_repo.git_add(graph_name + '.ttl')
         for graph_name in graphs]
        local_collection_repo.git_commit("metadata prepared for publishing")

        # add as remote to local:
        # TODO: Better remote name?
        if remote_name is None:
            remote_name = p_branch
        local_collection_repo.git_remote_add(remote_name, collection_url)

        # push local branch "publish" to remote branch "master"
        # we want to push to master, so a different branch has to be checked
        # out in target; in general we can't explicitly allow for the local
        # repo to push
        local_collection_repo.git_push("%s +%s:master" % (remote_name, p_branch))

        # checkout master in local collection:
        local_collection_repo.git_checkout("master")

        # checkout master in published collection:
        if parsed_target.scheme == 'ssh':
            cmd_str = "ssh -S %s %s \'cat | sh /dev/stdin\' %s" % \
                      (control_path, parsed_target.hostname, script_options)
            cmd_str += " < %s" % cleanup_script_path
            out, err = runner.run(cmd_str)

            # stop controlmaster:
            cmd_str = "ssh -O stop -S %s %s" % (control_path,
                                                parsed_target.hostname)
            out, err = runner.run(cmd_str)
        else:
            out, err = runner.run(["sh", cleanup_script_path,
                                   target_path,
                                   "DATALAD_COL_" + local_collection_repo.name]
                                  + local_collection_repo.get_handle_list())

        # TODO: final check, whether everything is fine
        # Delete publish branch:
        local_collection_repo._git_custom_command('', 'git branch -D %s'
                                                  % p_branch)<|MERGE_RESOLUTION|>--- conflicted
+++ resolved
@@ -220,14 +220,9 @@
         # prepare publish branch in local collection:
         # check for existing publish branches:
         from random import choice
-<<<<<<< HEAD
-        from string import letters
-        p_branch = "publish_" + ''.join(choice(letters) for i in range(6))
-=======
         from string import ascii_letters
         from six.moves import xrange
         p_branch = "publish_" + ''.join(choice(ascii_letters) for i in xrange(6))
->>>>>>> 7463e3f6
         local_collection_repo.git_checkout(p_branch, '-b')
 
         importer = CustomImporter('Collection', 'Collection', DLNS.this)
