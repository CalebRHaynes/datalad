# emacs: -*- mode: python; py-indent-offset: 4; tab-width: 4; indent-tabs-mode: nil -*-; coding: utf-8 -*-
# ex: set sts=4 ts=4 sw=4 noet:
# ## ### ### ### ### ### ### ### ### ### ### ### ### ### ### ### ### ### ### ##
#
#   See COPYING file distributed along with the datalad package for the
#   copyright and license terms.
#
# ## ### ### ### ### ### ### ### ### ### ### ### ### ### ### ### ### ### ### ##
"""test command datalad run-procedure

"""

__docformat__ = 'restructuredtext'

import os.path as op
import sys

from datalad.cmd import Runner
from datalad.utils import chpwd
from datalad.utils import maybe_shlex_quote
from datalad.utils import swallow_outputs
from datalad.tests.utils import eq_
from datalad.tests.utils import ok_file_has_content
from datalad.tests.utils import with_tree
from datalad.tests.utils import with_tempfile
from datalad.tests.utils import assert_raises
from datalad.tests.utils import assert_repo_status
from datalad.tests.utils import assert_true
from datalad.tests.utils import assert_false
from datalad.tests.utils import assert_in_results
from datalad.tests.utils import assert_not_in_results
from datalad.tests.utils import skip_if
from datalad.tests.utils import OBSCURE_FILENAME
from datalad.tests.utils import on_windows
from datalad.tests.utils import known_failure_windows
from datalad.tests.utils import skip_if_on_windows
from datalad.tests.utils import ok_file_under_git
from datalad.distribution.dataset import Dataset
from datalad.support.exceptions import (
    CommandError,
    InsufficientArgumentsError,
)
from datalad.api import run_procedure
from datalad import cfg


@with_tempfile(mkdir=True)
def test_invalid_call(path):
    with chpwd(path):
        # ^ Change directory so that we don't fail with an
        # InvalidGitRepositoryError if the test is executed from a git
        # worktree.

        # needs spec or discover
        assert_raises(InsufficientArgumentsError, run_procedure)
        res = run_procedure('unknown', on_failure='ignore')
        assert_true(len(res) == 1)
        assert_in_results(res, status="impossible")


@known_failure_windows  #FIXME
@with_tree(tree={'README.md': 'dirty'})
def test_dirty(path):
    ds = Dataset(path).create(force=True)
    # must fail, because README.md is to be modified, but already dirty
    assert_raises(CommandError, ds.run_procedure, 'cfg_yoda')
    # make sure that was the issue
    # save to git explicitly to keep the test simple and avoid unlocking...
    ds.save('README.md', to_git=True)
    ds.run_procedure('cfg_yoda')
    assert_repo_status(ds.path)


@skip_if(cond=on_windows and cfg.obtain("datalad.repo.version") < 6)
@with_tree(tree={
    'code': {'datalad_test_proc.py': """\
import sys
import os.path as op
from datalad.api import add, Dataset

with open(op.join(sys.argv[1], 'fromproc.txt'), 'w') as f:
    f.write('hello\\n')
add(dataset=Dataset(sys.argv[1]), path='fromproc.txt')
""",
             'testdir': {}

             }})
@with_tempfile
def test_procedure_discovery(path, super_path):
    with chpwd(path):
        # ^ Change directory so that we don't fail with an
        # InvalidGitRepositoryError if the test is executed from a git
        # worktree.
        ps = run_procedure(discover=True)
        # there are a few procedures coming with datalad, needs to find them
        assert_true(len(ps) > 2)
        # we get three essential properties
        eq_(
            sum(['procedure_type' in p and
                 'procedure_callfmt' in p and
                 'path' in p
                 for p in ps]),
            len(ps))

    # set up dataset with registered procedure (c&p from test_basics):
    ds = Dataset(path).create(force=True)
    ds.run_procedure('cfg_yoda')
    # configure dataset to look for procedures in its code folder
    ds.config.add(
        'datalad.locations.dataset-procedures',
        'code',
        where='dataset')
    ds.save(op.join('.datalad', 'config'))

    # run discovery on the dataset:
    ps = ds.run_procedure(discover=True)

    # still needs to find procedures coming with datalad
    assert_true(len(ps) > 2)
    # we get three essential properties
    eq_(
        sum(['procedure_type' in p and
             'procedure_callfmt' in p and
             'path' in p
             for p in ps]),
        len(ps))
    # dataset's procedure needs to be in the results
    assert_in_results(ps, path=op.join(ds.path, 'code', 'datalad_test_proc.py'))
    # a subdir shouldn't be considered a procedure just because it's "executable"
    assert_not_in_results(ps, path=op.join(ds.path, 'code', 'testdir'))

    # make it a subdataset and try again:
    # first we need to save the beast to make install work
    ds.save()
    super = Dataset(super_path).create()
    super.install('sub', source=ds.path)

    ps = super.run_procedure(discover=True)
    # still needs to find procedures coming with datalad
    assert_true(len(ps) > 2)
    # we get three essential properties
    eq_(
        sum(['procedure_type' in p and
             'procedure_callfmt' in p and
             'path' in p
             for p in ps]),
        len(ps))
    # dataset's procedure needs to be in the results
    assert_in_results(ps, path=op.join(super.path, 'sub', 'code',
                                       'datalad_test_proc.py'))

    if not on_windows:  # no symlinks
        import os
        # create a procedure which is a broken symlink, but recognizable as a
        # python script:
        os.symlink(op.join(super.path, 'sub', 'not_existent'),
                   op.join(super.path, 'sub', 'code', 'broken_link_proc.py'))
        # broken symlink at procedure location, but we can't tell, whether it is
        # an actual procedure without any guess on how to execute it:
        os.symlink(op.join(super.path, 'sub', 'not_existent'),
                   op.join(super.path, 'sub', 'code', 'unknwon_broken_link'))

        ps = super.run_procedure(discover=True)
        # still needs to find procedures coming with datalad and the dataset
        # procedure registered before
        assert_true(len(ps) > 3)
        assert_in_results(ps, path=op.join(super.path, 'sub', 'code',
                                           'broken_link_proc.py'),
                          state='absent')
        assert_in_results(
            ps,
            path=op.join(super.path, 'sub', 'code',
                         'unknwon_broken_link'),
            state='absent')


@skip_if(cond=on_windows and cfg.obtain("datalad.repo.version") < 6)
@with_tree(tree={
    'code': {'datalad_test_proc.py': """\
import sys
import os.path as op
from datalad.api import save, Dataset

with open(op.join(sys.argv[1], 'fromproc.txt'), 'w') as f:
    f.write('{}\\n'.format(sys.argv[2]))
save(dataset=Dataset(sys.argv[1]), path='fromproc.txt')
"""}})
def test_configs(path):

    # set up dataset with registered procedure (c&p from test_basics):
    ds = Dataset(path).create(force=True)
    ds.run_procedure('cfg_yoda')
    # configure dataset to look for procedures in its code folder
    ds.config.add(
        'datalad.locations.dataset-procedures',
        'code',
        where='dataset')

    # 1. run procedure based on execution guessing by run_procedure:
    ds.run_procedure(spec=['datalad_test_proc', 'some_arg'])
    # look for traces
    ok_file_has_content(op.join(ds.path, 'fromproc.txt'), 'some_arg\n')

    # 2. now configure specific call format including usage of substitution config
    # for run:
    ds.config.add(
        'datalad.procedures.datalad_test_proc.call-format',
        u'%s {script} {ds} {{mysub}} {args}' % maybe_shlex_quote(sys.executable),
        where='dataset'
    )
    ds.config.add(
        'datalad.run.substitutions.mysub',
        'dataset-call-config',
        where='dataset'
    )
    # TODO: Should we allow for --inputs/--outputs arguments for run_procedure
    #       (to be passed into run)?
    ds.unlock("fromproc.txt")
    # run again:
    ds.run_procedure(spec=['datalad_test_proc', 'some_arg'])
    # look for traces
    ok_file_has_content(op.join(ds.path, 'fromproc.txt'), 'dataset-call-config\n')

    # 3. have a conflicting config at user-level, which should override the
    # config on dataset level:
    ds.config.add(
        'datalad.procedures.datalad_test_proc.call-format',
        u'%s {script} {ds} local {args}' % maybe_shlex_quote(sys.executable),
        where='local'
    )
    ds.unlock("fromproc.txt")
    # run again:
    ds.run_procedure(spec=['datalad_test_proc', 'some_arg'])
    # look for traces
    ok_file_has_content(op.join(ds.path, 'fromproc.txt'), 'local\n')

    # 4. get configured help message:
    r = ds.run_procedure('datalad_test_proc', help_proc=True,
                         on_failure='ignore')
    assert_true(len(r) == 1)
    assert_in_results(r, status="impossible")

    ds.config.add(
        'datalad.procedures.datalad_test_proc.help',
        "This is a help message",
        where='dataset'
    )

    r = ds.run_procedure('datalad_test_proc', help_proc=True)
    assert_true(len(r) == 1)
    assert_in_results(r, message="This is a help message", status='ok')


@known_failure_windows
@with_tree(tree={
    'code': {'datalad_test_proc.py': """\
import sys
import os.path as op
from datalad.api import add, Dataset

with open(op.join(sys.argv[1], sys.argv[2]), 'w') as f:
    f.write('hello\\n')
add(dataset=Dataset(sys.argv[1]), path=sys.argv[2])
"""}})
def test_spaces(path):
    """
    Test whether args with spaces are correctly parsed.
    """
    ds = Dataset(path).create(force=True)
    ds.run_procedure('cfg_yoda')
    # configure dataset to look for procedures in its code folder
    ds.config.add(
        'datalad.locations.dataset-procedures',
        'code',
        where='dataset')
    # 1. run procedure based on execution guessing by run_procedure:
    ds.run_procedure(spec=['datalad_test_proc', 'with spaces', 'unrelated'])
    # check whether file has name with spaces
    ok_file_has_content(op.join(ds.path, 'with spaces'), 'hello\n')


@known_failure_windows
@with_tree(tree={OBSCURE_FILENAME:
                 {"code": {"just2args.py": """
import sys
print(sys.argv)
# script, dataset, and two others
assert len(sys.argv) == 4
"""}}})
def test_quoting(path):
    ds = Dataset(op.join(path, OBSCURE_FILENAME)).create(force=True)
    # Our custom procedure fails if it receives anything other than two
    # procedure arguments (so the script itself receives 3). Check a few cases
    # from the Python API and CLI.
    ds.config.add("datalad.locations.dataset-procedures", "code",
                  where="dataset")
    with swallow_outputs():
        ds.run_procedure(spec=["just2args", "with ' sing", 'with " doub'])
        with assert_raises(CommandError):
            ds.run_procedure(spec=["just2args", "still-one arg"])

        runner = Runner(cwd=ds.path)
        runner.run(
            "datalad run-procedure just2args \"with ' sing\" 'with \" doub'")
        with assert_raises(CommandError):
            runner.run("datalad run-procedure just2args 'still-one arg'")


@skip_if_on_windows
@with_tree(tree={
    # "TEXT" ones
    'empty': '',  # we have special rule to treat empty ones as text
    # check various structured files - libmagic might change its decisions which
    # can effect git-annex. https://github.com/datalad/datalad/issues/3361
    'JSON': """\
{
    "name": "John Smith",
    "age": 33
}
""",
    'YAML': """\
--- # The Smiths
- {name: John Smith, age: 33}
- name: Mary Smith
  age: 27
""",
    'MARKDOWN': """\
# Title

## Section1

When the earth was flat

## Section2
""",
    # BINARY ones
    '0blob': '\x00',
    'emptyline': '\n',  # libmagic: "binary" "application/octet-stream"
})
def test_text2git(path):
    # Test if files being correctly annexed in a ds configured with text2git.
    TEXT_FILES = ('JSON', 'YAML', 'MARKDOWN', 'empty')
    BINARY_FILES = ('0blob', 'emptyline')

    ds = Dataset(path).create(force=True)
    ds.run_procedure('cfg_text2git')
<<<<<<< HEAD
    assert_repo_status(ds.path)
    # create an empty file, no extension
    open(op.join(path, 'emptyfile'), 'a').close()
    ds.save(message="add empty file")
    # check that it's not annexed
    assert_false(ds.repo.is_under_annex("emptyfile"))
=======
    ds.save(path=TEXT_FILES + BINARY_FILES, message="added all files")
    ok_clean_git(ds.path)

    # check that text files are not annexed
    for f in TEXT_FILES:
        ok_file_under_git(path, f, annexed=False)
    # and trivial binaries - annexed
    for f in BINARY_FILES:
        ok_file_under_git(path, f, annexed=True)
>>>>>>> 4776c270
<|MERGE_RESOLUTION|>--- conflicted
+++ resolved
@@ -344,21 +344,12 @@
 
     ds = Dataset(path).create(force=True)
     ds.run_procedure('cfg_text2git')
-<<<<<<< HEAD
+    ds.save(path=TEXT_FILES + BINARY_FILES, message="added all files")
     assert_repo_status(ds.path)
-    # create an empty file, no extension
-    open(op.join(path, 'emptyfile'), 'a').close()
-    ds.save(message="add empty file")
-    # check that it's not annexed
-    assert_false(ds.repo.is_under_annex("emptyfile"))
-=======
-    ds.save(path=TEXT_FILES + BINARY_FILES, message="added all files")
-    ok_clean_git(ds.path)
 
     # check that text files are not annexed
     for f in TEXT_FILES:
-        ok_file_under_git(path, f, annexed=False)
+        assert_false(ds.repo.is_under_annex(f))
     # and trivial binaries - annexed
     for f in BINARY_FILES:
-        ok_file_under_git(path, f, annexed=True)
->>>>>>> 4776c270
+        assert_true(ds.repo.is_under_annex(f))