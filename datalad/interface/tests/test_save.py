# emacs: -*- mode: python; py-indent-offset: 4; tab-width: 4; indent-tabs-mode: nil -*-
# ex: set sts=4 ts=4 sw=4 noet:
# ## ### ### ### ### ### ### ### ### ### ### ### ### ### ### ### ### ### ### ##
#
#   See COPYING file distributed along with the datalad package for the
#   copyright and license terms.
#
# ## ### ### ### ### ### ### ### ### ### ### ### ### ### ### ### ### ### ### ##
"""test command datalad save

"""

__docformat__ = 'restructuredtext'

from os.path import join as opj
from datalad.utils import chpwd

from datalad.distribution.dataset import Dataset
from datalad.support.annexrepo import AnnexRepo
from datalad.support.exceptions import DeprecatedError
from datalad.tests.utils import ok_, assert_false, assert_true, assert_not_equal
from datalad.api import save
from datalad.tests.utils import assert_raises
from datalad.tests.utils import with_testrepos
from datalad.tests.utils import with_tempfile
from datalad.tests.utils import ok_clean_git
from datalad.tests.utils import create_tree
from datalad.tests.utils import assert_equal


@with_testrepos('.*git.*', flavors=['clone'])
def test_save(path):

    ds = Dataset(path)

    with open(opj(path, "new_file.tst"), "w") as f:
        f.write("something")

    ds.repo.add("new_file.tst", git=True)
    ok_(ds.repo.dirty())

    # no all_changes any longer
    with assert_raises(DeprecatedError):
        ds.save("add a new file", all_changes=True)

    ds.save("add a new file", all_updated=False)
    ok_clean_git(path, annex=isinstance(ds.repo, AnnexRepo))

    with open(opj(path, "new_file.tst"), "w") as f:
        f.write("modify")

<<<<<<< HEAD
    ok_(ds.repo.dirty())
    ds.save("modified new_file.tst", all_changes=True)
=======
    ok_(ds.repo.dirty)
    ds.save("modified new_file.tst", all_updated=True)
>>>>>>> 4e4347e7
    ok_clean_git(path, annex=isinstance(ds.repo, AnnexRepo))

    # save works without ds and files given in the PWD
    with open(opj(path, "new_file.tst"), "w") as f:
        f.write("rapunzel")
    with chpwd(path):
        save("love rapunzel", all_updated=True)
    ok_clean_git(path, annex=isinstance(ds.repo, AnnexRepo))

    # and also without `-a` when things are staged
    with open(opj(path, "new_file.tst"), "w") as f:
        f.write("exotic")
    ds.repo.add("new_file.tst", git=True)
    with chpwd(path):
        save("love marsians", all_updated=False)
    ok_clean_git(path, annex=isinstance(ds.repo, AnnexRepo))


    files = ['one.txt', 'two.txt']
    for fn in files:
        with open(opj(path, fn), "w") as f:
            f.write(fn)

    ds.add([opj(path, f) for f in files])
    # superfluous call to save (add saved it already), should not fail
    # but report that nothing was saved
    assert_false(ds.save("set of new files"))
    ok_clean_git(path, annex=isinstance(ds.repo, AnnexRepo))

    # create subdataset
    subds = ds.create('subds')
    ok_clean_git(path, annex=isinstance(ds.repo, AnnexRepo))
    # modify subds
    with open(opj(subds.path, "some_file.tst"), "w") as f:
        f.write("something")
    subds.add('.')
    ok_clean_git(subds.path, annex=isinstance(subds.repo, AnnexRepo))
    # Note/TODO: ok_clean_git is failing in direct mode, due to staged but
    # uncommited .datalad (probably caused within create)
    ok_(ds.repo.dirty())
    # ensure modified subds is committed
    ds.save(all_updated=True)
    ok_clean_git(path, annex=isinstance(ds.repo, AnnexRepo))


@with_tempfile()
def test_recursive_save(path):
    ds = Dataset(path).create()
    # nothing to save
    assert_false(ds.save())
    subds = ds.create('sub')
    # subdataset presence already saved
    ok_clean_git(ds.path)
    subsubds = subds.create('subsub')
    assert_equal(
        ds.get_subdatasets(recursive=True, absolute=True, fulfilled=True),
        [subsubds.path, subds.path])
    newfile_name = opj(subsubds.path, 'test')
    with open(newfile_name, 'w') as f:
        f.write('some')
    # saves the status change of the subdataset due to the subsubdataset addition
    assert_equal(ds.save(all_updated=True), [ds])

    # make the new file known to its dataset
    # with #1141 this would be
    #ds.add(newfile_name, save=False)
    subsubds.add(newfile_name, save=False)

    # but remains dirty because of the untracked file down below
    assert ds.repo.dirty()
    # auto-add will save nothing deep down without recursive
<<<<<<< HEAD
    assert_equal(ds.save(all_changes=True), [])
    assert ds.repo.dirty()
=======
    assert_equal(ds.save(all_updated=True), [])
    assert ds.repo.dirty
>>>>>>> 4e4347e7
    # with recursive pick up the change in subsubds
    assert_equal(ds.save(all_updated=True, recursive=True), [subsubds, subds, ds])
    # modify content in subsub and try saving
    testfname = newfile_name
    subsubds.unlock(testfname)
    with open(opj(ds.path, testfname), 'w') as f:
        f.write('I am in here!')
    # the following should all do nothing
    # no auto_add
    assert_false(ds.save())
    # no recursive
    assert_false(ds.save(all_updated=True))
    # an explicit target saves only the corresponding dataset
    assert_equal(save(files=[testfname]), [subsubds])
    # plain recursive without any files given will save the beast
    assert_equal(ds.save(recursive=True), [subds, ds])
    # there is nothing else to save
    assert_false(ds.save(all_updated=True, recursive=True))
    # one more time and check that all datasets in the hierarchy get updated
    states = [d.repo.get_hexsha() for d in (ds, subds, subsubds)]
    testfname = opj('sub', 'subsub', 'saveme2')
    with open(opj(ds.path, testfname), 'w') as f:
        f.write('I am in here!')
    assert_true(ds.save(all_updated=True, recursive=True))
    newstates = [d.repo.get_hexsha() for d in (ds, subds, subsubds)]
    for old, new in zip(states, newstates):
        assert_not_equal(old, new)
    # now let's check saving "upwards"
    assert not subds.repo.dirty()
    create_tree(subds.path, {"testnew": 'smth', "testadded": "added"})
    subds.repo.add("testadded")
    indexed_files = subds.repo.get_indexed_files()
    assert subds.repo.dirty()
    assert ds.repo.dirty()

    assert not subsubds.repo.dirty()
    create_tree(subsubds.path, {"testnew2": 'smth'})
    assert subsubds.repo.dirty()
    # and indexed files didn't change
    assert_equal(indexed_files, subds.repo.get_indexed_files())
    ok_clean_git(subds.repo, untracked=['testnew'],
                 index_modified=['subsub'], head_modified=['testadded'])
    subsubds.save(message="savingtestmessage", super_datasets=True,
                  all_updated=True)
    ok_clean_git(subsubds.repo)
    # but its super should have got only the subsub saved
    # not the file we created
    ok_clean_git(subds.repo, untracked=['testnew'], head_modified=['testadded'])

    # check commits to have correct messages
    # there are no more dedicated superdataset-save commits anymore, because
    # superdatasets get saved as part of the processed hierarchy and can contain
    # other parts in the commit (if so instructed)
    assert_equal(next(subsubds.repo.get_branch_commits('master')).message.rstrip(),
                 'savingtestmessage')
    assert_equal(next(subds.repo.get_branch_commits('master')).message.rstrip(),
                 'savingtestmessage')
    assert_equal(next(ds.repo.get_branch_commits('master')).message.rstrip(),
                 'savingtestmessage')<|MERGE_RESOLUTION|>--- conflicted
+++ resolved
@@ -49,13 +49,8 @@
     with open(opj(path, "new_file.tst"), "w") as f:
         f.write("modify")
 
-<<<<<<< HEAD
     ok_(ds.repo.dirty())
-    ds.save("modified new_file.tst", all_changes=True)
-=======
-    ok_(ds.repo.dirty)
     ds.save("modified new_file.tst", all_updated=True)
->>>>>>> 4e4347e7
     ok_clean_git(path, annex=isinstance(ds.repo, AnnexRepo))
 
     # save works without ds and files given in the PWD
@@ -127,13 +122,8 @@
     # but remains dirty because of the untracked file down below
     assert ds.repo.dirty()
     # auto-add will save nothing deep down without recursive
-<<<<<<< HEAD
-    assert_equal(ds.save(all_changes=True), [])
+    assert_equal(ds.save(all_updated=True), [])
     assert ds.repo.dirty()
-=======
-    assert_equal(ds.save(all_updated=True), [])
-    assert ds.repo.dirty
->>>>>>> 4e4347e7
     # with recursive pick up the change in subsubds
     assert_equal(ds.save(all_updated=True, recursive=True), [subsubds, subds, ds])
     # modify content in subsub and try saving
