# emacs: -*- mode: python; py-indent-offset: 4; tab-width: 4; indent-tabs-mode: nil -*-
# ex: set sts=4 ts=4 sw=4 noet:
# ## ### ### ### ### ### ### ### ### ### ### ### ### ### ### ### ### ### ### ##
#
#   See COPYING file distributed along with the datalad package for the
#   copyright and license terms.
#
# ## ### ### ### ### ### ### ### ### ### ### ### ### ### ### ### ### ### ### ##
"""Tests for install-handle command

"""

__docformat__ = 'restructuredtext'

import re

from mock import patch
from nose.tools import assert_is_instance, assert_in
from six.moves.urllib.parse import urlparse

from ...utils import swallow_logs
from ...api import install_handle, register_collection
from ...tests.utils import ok_, eq_, assert_cwd_unchanged, assert_raises, \
    with_testrepos, with_tempfile
from ...cmdline.helpers import get_repo_instance, get_datalad_master
from ...support.handle import Handle
from ...support.handlerepo import HandleRepo

<<<<<<< HEAD
=======
from ...support.annexrepo import AnnexRepo
from ...tests.utils import ok_, eq_, ok_startswith, assert_in
from ...tests.utils import assert_raises
from ...tests.utils import with_testrepos
from ...tests.utils import with_tempfile
>>>>>>> da0da0d5

@assert_cwd_unchanged
@with_testrepos('.*annex.*', flavors=['clone'])  # should work for any annex
@with_tempfile()
@with_tempfile(mkdir=True)
def test_install_handle_from_url(handle_url, path, lcpath):

    # Docstring verbatim copied from InstallHandle class
    ok_startswith(install_handle.__doc__, 'Install a handle')
    assert_in("\nParameters\n-------", install_handle.__doc__)
    assert_in("\nReturns\n-------\n", install_handle.__doc__)

    class mocked_dirs:
        user_data_dir = lcpath

    with patch('datalad.cmdline.helpers.dirs', mocked_dirs), \
        swallow_logs() as cml:
        return_value = install_handle(handle_url, path)

        # get repo to read what was actually installed and raise exceptions,
        # if repo is not a valid handle:
        installed_repo = get_repo_instance(path, HandleRepo)

        # evaluate return value:
        assert_is_instance(return_value, Handle,
                           "install_handle() returns object of "
                           "incorrect class: %s" % type(return_value))

        eq_(return_value.name, installed_repo.name)
        eq_(urlparse(return_value.url).path, installed_repo.path)

        # handle is known to datalad:
        assert_in(return_value.name, get_datalad_master().get_handle_list())

        # we should be able to install handle again to the same location
        install_handle(handle_url, path)

        with assert_raises(ValueError) as cm:
            install_handle(handle_url, path, name="some different name")
        ok_(re.match('Different handle .* is already installed under %s' % path, str(cm.exception)))

        # We have no check for orin
        with assert_raises(RuntimeError) as cm:
            install_handle(handle_url, lcpath)
        eq_(str(cm.exception), '%s already exists, and is not a handle' % lcpath)


@assert_cwd_unchanged
@with_testrepos('collection', flavors=['local-url'])
@with_tempfile()
@with_tempfile(mkdir=True)
def test_install_handle_from_collection(collection_url, path, lcpath):

    class mocked_dirs:
        user_data_dir = lcpath

    with patch('datalad.cmdline.helpers.dirs', mocked_dirs), \
        swallow_logs() as cml:
        collection = register_collection(collection_url, name="TEST_COLLECTION")
        handle = install_handle("TEST_COLLECTION/BasicHandle", path)

        # get repo to read what was actually installed and raise exceptions,
        # if repo is not a valid handle:
        installed_repo = get_repo_instance(path, HandleRepo)

        # evaluate return value:
        assert_is_instance(handle, Handle,
                           "install_handle() returns object of "
                           "incorrect class: %s" % type(handle))

        eq_(handle.name, installed_repo.name)
        eq_(urlparse(handle.url).path, installed_repo.path)

        # handle is known to datalad:
        assert_in("TEST_COLLECTION/BasicHandle",
                  get_datalad_master().get_handle_list())

        # we should be able to install handle again to the same location
        install_handle("TEST_COLLECTION/BasicHandle", path)
<|MERGE_RESOLUTION|>--- conflicted
+++ resolved
@@ -21,19 +21,12 @@
 from ...utils import swallow_logs
 from ...api import install_handle, register_collection
 from ...tests.utils import ok_, eq_, assert_cwd_unchanged, assert_raises, \
-    with_testrepos, with_tempfile
+    with_testrepos, with_tempfile, ok_startswith, assert_in, with_testrepos, \
+    with_tempfile
 from ...cmdline.helpers import get_repo_instance, get_datalad_master
 from ...support.handle import Handle
 from ...support.handlerepo import HandleRepo
 
-<<<<<<< HEAD
-=======
-from ...support.annexrepo import AnnexRepo
-from ...tests.utils import ok_, eq_, ok_startswith, assert_in
-from ...tests.utils import assert_raises
-from ...tests.utils import with_testrepos
-from ...tests.utils import with_tempfile
->>>>>>> da0da0d5
 
 @assert_cwd_unchanged
 @with_testrepos('.*annex.*', flavors=['clone'])  # should work for any annex
