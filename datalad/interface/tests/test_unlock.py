--- conflicted
+++ resolved
@@ -22,15 +22,10 @@
     unlock,
 )
 from datalad.utils import Path
-<<<<<<< HEAD
 from datalad.support.exceptions import (
     InsufficientArgumentsError,
-    NoDatasetArgumentFound,
+    NoDatasetFound,
 )
-=======
-from datalad.support.exceptions import InsufficientArgumentsError
-from datalad.support.exceptions import NoDatasetFound
->>>>>>> 4281360d
 from datalad.support.annexrepo import AnnexRepo
 from datalad.tests.utils import (
     with_tempfile,
