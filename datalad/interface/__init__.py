# emacs: -*- mode: python; py-indent-offset: 4; tab-width: 4; indent-tabs-mode: nil -*-
# ex: set sts=4 ts=4 sw=4 noet:
# ## ### ### ### ### ### ### ### ### ### ### ### ### ### ### ### ### ### ### ##
#
#   See COPYING file distributed along with the datalad package for the
#   copyright and license terms.
#
# ## ### ### ### ### ### ### ### ### ### ### ### ### ### ### ### ### ### ### ##
"""High-level interface definition

"""

__docformat__ = 'restructuredtext'

# the following should be series of imports of interface implementations
# the shall be exposed in the Python API and the cmdline interface
from .create_collection import CreateCollection
from .create_handle import CreateHandle
from .register_collection import RegisterCollection
from .add_handle import AddHandle
from .install_handle import InstallHandle
from .unregister_collection import UnregisterCollection
from .list_collections import ListCollection
from .list_handles import ListHandles
from .sparql_query import SPARQLQuery
from .uninstall_handle import UninstallHandle
from .test import Test
from .get import Get
from .drop import Drop
from .crawl import Crawl
from .update import Update
from .whereis import Whereis
from .describe import Describe
from .pull import Pull
from .push import Push
from .upgrade_handle import UpgradeHandle
from .search_handle import SearchHandle
from .publish_handle import PublishHandle
from .search_collection import SearchCollection
from .publish_collection import PublishCollection
from .import_metadata import ImportMetadata
from .add_archive_content import AddArchiveContent
from .download_url import DownloadURL
from .ls import Ls
from .clean import Clean
<<<<<<< HEAD
from .api_concept_demo import APIConceptDemo
=======
from .POC_install import POCInstallHandle
from .POC_move import POCMove
from .POC_update import POCUpdate
from .POC_uninstall import POCUninstall
from .POC_publish import POCPublish
from .POC_create_publication_target_sshwebserver import \
    POCCreatePublicationTargetSSHWebserver
from .POC_modify_subhandle_urls import POCModifySubhandleURLs
>>>>>>> 07dcc2a6

# all interfaces should be associated with (at least) one of the groups below
_group_collection = (
    'Commands for collection handling',
    [
        CreateCollection,
        RegisterCollection,
        UnregisterCollection,
        ListCollection,
        PublishCollection,
    ])

_group_handle = (
    'Commands for handle operations',
    [
        CreateHandle,
        AddHandle,
        InstallHandle,
        POCInstallHandle,
        UninstallHandle,
        POCUninstall,
        POCMove,
        ListHandles,
        Get,
        Drop,
        UpgradeHandle,
        POCUpdate,
        PublishHandle,
        POCPublish,
        POCCreatePublicationTargetSSHWebserver,
        POCModifySubhandleURLs,
    ])

_group_misc = (
    'Miscellaneous commands',
    [
        Test,
        Crawl,
        SPARQLQuery,
        SearchHandle,
        SearchCollection,
        Update,
        Whereis,
        Describe,
        Pull,
        Push,
        ImportMetadata,
        AddArchiveContent,
        DownloadURL,
        Ls,
        Clean,
        APIConceptDemo,
    ])<|MERGE_RESOLUTION|>--- conflicted
+++ resolved
@@ -43,9 +43,6 @@
 from .download_url import DownloadURL
 from .ls import Ls
 from .clean import Clean
-<<<<<<< HEAD
-from .api_concept_demo import APIConceptDemo
-=======
 from .POC_install import POCInstallHandle
 from .POC_move import POCMove
 from .POC_update import POCUpdate
@@ -54,7 +51,8 @@
 from .POC_create_publication_target_sshwebserver import \
     POCCreatePublicationTargetSSHWebserver
 from .POC_modify_subhandle_urls import POCModifySubhandleURLs
->>>>>>> 07dcc2a6
+from .api_concept_demo import APIConceptDemo
+
 
 # all interfaces should be associated with (at least) one of the groups below
 _group_collection = (
