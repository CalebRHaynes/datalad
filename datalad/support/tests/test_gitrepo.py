--- conflicted
+++ resolved
@@ -67,11 +67,8 @@
 from datalad.support.exceptions import DeprecatedError
 from datalad.support.exceptions import CommandError
 from datalad.support.exceptions import FileNotInRepositoryError
-<<<<<<< HEAD
+from datalad.support.exceptions import PathKnownToRepositoryError
 from datalad.support.external_versions import external_versions
-=======
-from datalad.support.exceptions import PathKnownToRepositoryError
->>>>>>> 8e2d1ab0
 from datalad.support.protocol import ExecutionTimeProtocol
 from .utils import check_repo_deals_with_inode_change
 
@@ -1412,8 +1409,11 @@
     eq_(len(prot), 2)
     gr.add("foo")
     eq_(len(prot), 3)
-<<<<<<< HEAD
-    assert_in("commit", prot[2]["command"])
+    assert_in("add", prot[2]["command"])
+    gr.commit("commit foo")
+    eq_(len(prot), 4)
+    assert_in("commit", prot[3]["command"])
+    ok_(all(p['duration'] >= 0 for p in prot))
 
 
 @with_tempfile(mkdir=True)
@@ -1448,11 +1448,4 @@
     if external_versions['duecredit']:
         assert_in('Data management and distribution platform', outs)
     else:
-        eq_(outs, '')
-=======
-    assert_in("add", prot[2]["command"])
-    gr.commit("commit foo")
-    eq_(len(prot), 4)
-    assert_in("commit", prot[3]["command"])
-    ok_(all(p['duration'] >= 0 for p in prot))
->>>>>>> 8e2d1ab0
+        eq_(outs, '')