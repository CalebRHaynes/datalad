--- conflicted
+++ resolved
@@ -115,42 +115,11 @@
         # TODO: More doc.
 
         super(HandleRepo, self).__init__(path, url, direct=direct,
-<<<<<<< HEAD
-                                         runner=runner, backend=backend)
-
-        self.datalad_path = '.datalad'
-        assure_dir(self.path, self.datalad_path)
-        self._cfg_file = opj(self.datalad_path, 'config.ttl')
-        self._md_file = opj(self.datalad_path, 'datalad.ttl')
-
-        importer = CustomImporter('Handle', 'Handle', DLNS.this)
-        # load existing files:
-        if self._cfg_file in self.get_indexed_files():
-            importer.import_data(opj(self.path, self._cfg_file))
-        if self._md_file in self.get_indexed_files():
-            importer.import_data(opj(self.path, self._md_file))
-        graphs = importer.get_graphs()
-
-        # collection settings:
-        # if there is no name statement, add it:
-        if len([subj for subj in graphs['config'].objects(DLNS.this,
-                                                          RDFS.label)]) == 0:
-            graphs['config'].add((DLNS.this, RDFS.label,
-                                  Literal(name or basename(self.path))))
-
-        importer.set_graphs(graphs)  # necessary?
-        importer.store_data(opj(self.path, self.datalad_path))
-        # TODO: How do we know something has changed?
-        # => check git status?
-        self.add_to_git([self._cfg_file, self._md_file],
-                        "Initialized config file.")
-=======
                                          runner=runner, backend=backend,
                                          create=create)
 
         self.datalad_path = HANDLE_META_DIR
         self._cfg_file = opj(HANDLE_META_DIR, REPO_CONFIG_FILE)
-        config_key = REPO_CONFIG_FILE
         self._md_file = opj(HANDLE_META_DIR, REPO_STD_META_FILE)
 
         if create:
@@ -165,17 +134,17 @@
             graphs = importer.get_graphs()
 
             # if there is no name statement, add it:
-            if len([subj for subj in graphs[REPO_CONFIG_FILE[0:-4]].objects(DLNS.this,
-                                                              RDFS.label)]) == 0:
-                graphs[REPO_CONFIG_FILE[0:-4]].add((DLNS.this, RDFS.label,
-                                      Literal(name or basename(self.path))))
+            if len([subj for subj in graphs[REPO_CONFIG_FILE[0:-4]].objects(
+                    DLNS.this, RDFS.label)]) == 0:
+                graphs[REPO_CONFIG_FILE[0:-4]].add(
+                    (DLNS.this, RDFS.label,
+                     Literal(name or basename(self.path))))
 
             importer.set_graphs(graphs)  # necessary?
             importer.store_data(opj(self.path, HANDLE_META_DIR))
 
             self.add_to_git([self._cfg_file, self._md_file],
                             "Initialized handle metadata.")
->>>>>>> c8a704f9
 
     def _get_cfg(self):
         config_handler = CustomImporter('Handle', 'Handle', DLNS.this)
@@ -187,11 +156,7 @@
         graph_dict = dict()
         graph_dict[REPO_CONFIG_FILE[0:-4]] = graph
         config_handler.set_graphs(graph_dict)
-<<<<<<< HEAD
-        config_handler.store_data(opj(self.path, self.datalad_path))
-=======
         config_handler.store_data(opj(self.path, HANDLE_META_DIR))
->>>>>>> c8a704f9
         self.add_to_git(self._cfg_file, commit_msg)
 
     def __eq__(self, obj):
