# emacs: -*- mode: python; py-indent-offset: 4; tab-width: 4; indent-tabs-mode: nil -*-
# ex: set sts=4 ts=4 sw=4 noet:
# ## ### ### ### ### ### ### ### ### ### ### ### ### ### ### ### ### ### ### ##
#
#   See COPYING file distributed along with the datalad package for the
#   copyright and license terms.
#
# ## ### ### ### ### ### ### ### ### ### ### ### ### ### ### ### ### ### ### ##
"""Interface to Git via GitPython

For further information on GitPython see http://gitpython.readthedocs.org/

"""

import logging
from collections import OrderedDict
import re
import shlex
import time
import os
import os.path as op
import warnings
from os import linesep
from os.path import join as opj
from os.path import exists
from os.path import normpath
from os.path import isabs
from os.path import commonprefix
from os.path import relpath
from os.path import realpath
from os.path import dirname
from os.path import basename
from os.path import curdir
from os.path import pardir
from os.path import sep
import posixpath
from functools import wraps
from weakref import WeakValueDictionary


from six import string_types
from six import text_type
from six import add_metaclass
from six import iteritems
from six import PY2
from functools import wraps
import git as gitpy
from git import RemoteProgress
from gitdb.exc import BadName
from git.exc import GitCommandError
from git.exc import NoSuchPathError
from git.exc import InvalidGitRepositoryError
from git.objects.blob import Blob

from datalad.support.due import due, Doi

from datalad import ssh_manager
from datalad.cmd import GitRunner
from datalad.cmd import BatchedCommand
from datalad.consts import GIT_SSH_COMMAND
from datalad.dochelpers import exc_str
from datalad.config import ConfigManager
import datalad.utils as ut
from datalad.utils import Path
from datalad.utils import assure_bytes
from datalad.utils import assure_list
from datalad.utils import optional_args
from datalad.utils import on_windows
from datalad.utils import getpwd
from datalad.utils import updated
from datalad.utils import posix_relpath
from datalad.utils import assure_dir
from datalad.utils import CMD_MAX_ARG
from datalad.utils import generate_chunks
from ..utils import assure_unicode

# imports from same module:
from .external_versions import external_versions
from .exceptions import CommandError
from .exceptions import DeprecatedError
from .exceptions import FileNotInRepositoryError
from .exceptions import GitIgnoreError
from .exceptions import MissingBranchError
from .exceptions import OutdatedExternalDependencyWarning
from .exceptions import PathKnownToRepositoryError
from .network import RI, PathRI
from .network import is_ssh
from .repo import Flyweight
from .repo import RepoInterface

# shortcuts
_curdirsep = curdir + sep
_pardirsep = pardir + sep


lgr = logging.getLogger('datalad.gitrepo')
_lgr_level = lgr.getEffectiveLevel()
if _lgr_level <= 2:
    from ..log import LoggerHelper
    # Let's also enable gitpy etc debugging
    gitpy_lgr = LoggerHelper(logtarget="git").get_initialized_logger()
    gitpy_lgr.setLevel(_lgr_level)
    gitpy_lgr.propagate = True

# Override default GitPython's DB backend to talk directly to git so it doesn't
# interfere with possible operations performed by gc/repack
default_git_odbt = gitpy.GitCmdObjectDB

# TODO: Figure out how GIT_PYTHON_TRACE ('full') is supposed to be used.
# Didn't work as expected on a first try. Probably there is a neatier way to
# log Exceptions from git commands.


# TODO: ignore leading and/or trailing underscore to allow for
# python-reserved words
@optional_args
def kwargs_to_options(func, split_single_char_options=True,
                      target_kw='options'):
    """Decorator to provide convenient way to pass options to command calls.

    Parameters
    ----------
    func: Callable
        function to decorate
    split_single_char_options: bool
        whether or not to split key and value of single char keyword arguments
        into two subsequent entries of the list
    target_kw: str
        keyword argument to pass the generated list of cmdline arguments to

    Returns
    -------
    Callable
    """

    # TODO: don't overwrite options, but join

    @wraps(func)
    def newfunc(self, *args, **kwargs):
        t_kwargs = dict()
        t_kwargs[target_kw] = \
            gitpy.Git().transform_kwargs(
                split_single_char_options=split_single_char_options,
                **kwargs)
        return func(self, *args, **t_kwargs)
    return newfunc


def to_options(**kwargs):
    """Transform keyword arguments into a list of cmdline options

    Parameters
    ----------
    split_single_char_options: bool

    kwargs:

    Returns
    -------
    list
    """
    # TODO: borrow_docs!

    return gitpy.Git().transform_kwargs(**kwargs)


def _normalize_path(base_dir, path):
    """Helper to check paths passed to methods of this class.

    Checks whether `path` is beneath `base_dir` and normalizes it.
    Additionally paths are converted into relative paths with respect to
    `base_dir`, considering PWD in case of relative paths. This
    is intended to be used in repository classes, which means that
    `base_dir` usually will be the repository's base directory.

    Parameters
    ----------
    base_dir: str
        directory to serve as base to normalized, relative paths
    path: str
        path to be normalized

    Returns
    -------
    str:
        path, that is a relative path with respect to `base_dir`
    """
    if not path:
        return path

    base_dir = realpath(base_dir)  # realpath OK
    # path = normpath(path)
    # Note: disabled normpath, because it may break paths containing symlinks;
    # But we don't want to realpath relative paths, in case cwd isn't the
    # correct base.

    if isabs(path):
        # path might already be a symlink pointing to annex etc,
        # so realpath only its directory, to get "inline" with
        # realpath(base_dir) above
        path = opj(realpath(dirname(path)), basename(path))  # realpath OK
    # Executive decision was made to not do this kind of magic!
    #
    # elif commonprefix([realpath(getpwd()), base_dir]) == base_dir:
    #     # If we are inside repository, rebuilt relative paths.
    #     path = opj(realpath(getpwd()), path)
    #
    # BUT with relative curdir/pardir start it would assume relative to curdir
    #
    elif path.startswith(_curdirsep) or path.startswith(_pardirsep):
        path = normpath(opj(realpath(getpwd()), path))  # realpath OK
    else:
        # We were called from outside the repo. Therefore relative paths
        # are interpreted as being relative to self.path already.
        return path

    if commonprefix([path, base_dir]) != base_dir:
        raise FileNotInRepositoryError(msg="Path outside repository: %s"
                                           % path, filename=path)

    return relpath(path, start=base_dir)


@optional_args
def normalize_path(func):
    """Decorator to provide unified path conversion for a single file

    Unlike normalize_paths, intended to be used for functions dealing with a
    single filename at a time

    Note
    ----
    This is intended to be used within the repository classes and therefore
    returns a class method!

    The decorated function is expected to take a path at
    first positional argument (after 'self'). Additionally the class `func`
    is a member of, is expected to have an attribute 'path'.
    """

    @wraps(func)
    def newfunc(self, file_, *args, **kwargs):
        file_new = _normalize_path(self.path, file_)
        return func(self, file_new, *args, **kwargs)

    return newfunc


@optional_args
def normalize_paths(func, match_return_type=True, map_filenames_back=False,
                    serialize=False):
    """Decorator to provide unified path conversions.

    Note
    ----
    This is intended to be used within the repository classes and therefore
    returns a class method!

    The decorated function is expected to take a path or a list of paths at
    first positional argument (after 'self'). Additionally the class `func`
    is a member of, is expected to have an attribute 'path'.

    Accepts either a list of paths or a single path in a str. Passes a list
    to decorated function either way, but would return based on the value of
    match_return_type and possibly input argument.

    If a call to the wrapped function includes normalize_path and it is False
    no normalization happens for that function call (used for calls to wrapped
    functions within wrapped functions, while possible CWD is within a
    repository)

    Parameters
    ----------
    match_return_type : bool, optional
      If True, and a single string was passed in, it would return the first
      element of the output (after verifying that it is a list of length 1).
      It makes easier to work with single files input.
    map_filenames_back : bool, optional
      If True and returned value is a dictionary, it assumes to carry entries
      one per file, and then filenames are mapped back to as provided from the
      normalized (from the root of the repo) paths
    serialize : bool, optional
      Loop through files giving only a single one to the function one at a time.
      This allows to simplify implementation and interface to annex commands
      which do not take multiple args in the same call (e.g. checkpresentkey)
    """

    @wraps(func)
    def newfunc(self, files, *args, **kwargs):

        normalize = _normalize_path if kwargs.pop('normalize_paths', True) \
            else lambda rpath, filepath: filepath

        if files:
            if isinstance(files, string_types) or not files:
                files_new = [normalize(self.path, files)]
                single_file = True
            elif isinstance(files, list):
                files_new = [normalize(self.path, path) for path in files]
                single_file = False
            else:
                raise ValueError("_files_decorator: Don't know how to handle "
                                 "instance of %s." % type(files))
        else:
            single_file = None
            files_new = []

        if map_filenames_back:
            def remap_filenames(out):
                """Helper to map files back to non-normalized paths"""
                if isinstance(out, dict):
                    assert(len(out) == len(files_new))
                    files_ = [files] if single_file else files
                    mapped = out.__class__()
                    for fin, fout in zip(files_, files_new):
                        mapped[fin] = out[fout]
                    return mapped
                else:
                    return out
        else:
            remap_filenames = lambda x: x

        if serialize:  # and not single_file:
            result = [
                func(self, f, *args, **kwargs)
                for f in files_new
            ]
        else:
            result = func(self, files_new, *args, **kwargs)

        if single_file is None:
            # no files were provided, nothing we can do really
            return result
        elif (result is None) or not match_return_type or not single_file:
            # If function doesn't return anything or no denormalization
            # was requested or it was not a single file
            return remap_filenames(result)
        elif single_file:
            if len(result) != 1:
                # Magic doesn't apply
                return remap_filenames(result)
            elif isinstance(result, (list, tuple)):
                return result[0]
            elif isinstance(result, dict) and tuple(result)[0] == files_new[0]:
                # assume that returned dictionary has files as keys.
                return tuple(result.values())[0]
            else:
                # no magic can apply
                return remap_filenames(result)
        else:
            return RuntimeError("should have not got here... check logic")

    return newfunc


def check_git_configured():
    """Do a check if git is configured (user.name and user.email are set)

    Raises
    ------
    RuntimeError if any of those two variables are not set

    Returns
    -------
    dict with user.name and user.email entries
    """

    check_runner = GitRunner()
    vals = {}
    exc_ = ""
    for c in 'user.name', 'user.email':
        try:
            v, err = check_runner.run(['git', 'config', c])
            vals[c] = v.rstrip('\n')
        except CommandError as exc:
            exc_ += exc_str(exc)
    if exc_:
        lgr.warning(
            "It is highly recommended to configure git first (set both "
            "user.name and user.email) before using DataLad. Failed to "
            "verify that git is configured: %s.  Some operations might fail or "
            "not perform correctly." % exc_
        )
    return vals


def _remove_empty_items(list_):
    """Remove empty entries from list

    This is needed, since some functions of GitPython may convert
    an empty entry to '.', when used with a list of paths.

    Parameter:
    ----------
    list_: list of str

    Returns
    -------
    list of str
    """
    if not isinstance(list_, list):
        lgr.warning(
            "_remove_empty_items() called with non-list type: %s" % type(list_))
        return list_
    return [file_ for file_ in list_ if file_]


def Repo(*args, **kwargs):
    """Factory method around gitpy.Repo to consistently initiate with different
    backend
    """
    # TODO: This probably doesn't work as intended (or at least not as
    #       consistently as intended). gitpy.Repo could be instantiated by
    #       classmethods Repo.init or Repo.clone_from. In these cases 'odbt'
    #       would be needed as a paramter to these methods instead of the
    #       constructor.
    if 'odbt' not in kwargs:
        kwargs['odbt'] = default_git_odbt
    return gitpy.Repo(*args, **kwargs)


def split_remote_branch(branch):
    """Splits a remote branch's name into the name of the remote and the name
    of the branch.

    Parameters
    ----------
    branch: str
      the remote branch's name to split

    Returns
    -------
    list of str
    """
    assert '/' in branch, \
        "remote branch %s must have had a /" % branch
    assert not branch.endswith('/'), \
        "branch name with trailing / is invalid. (%s)" % branch
    return branch.split('/', 1)


def guard_BadName(func):
    """A helper to guard against BadName exception

    Workaround for
    https://github.com/gitpython-developers/GitPython/issues/768
    also see https://github.com/datalad/datalad/issues/2550
    Let's try to precommit (to flush anything flushable) and do
    it again
    """

    @wraps(func)
    def wrapped(repo, *args, **kwargs):
        try:
            return func(repo, *args, **kwargs)
        except BadName:
            repo.precommit()
            return func(repo, *args, **kwargs)

    return wrapped


class GitPythonProgressBar(RemoteProgress):
    """A handler for Git commands interfaced by GitPython which report progress
    """

    # GitPython operates with op_codes which are a mask for actions.
    _known_ops = {
        RemoteProgress.COUNTING: "counting objects",
        RemoteProgress.COMPRESSING: "compressing objects",
        RemoteProgress.WRITING: "writing objects",
        RemoteProgress.RECEIVING: "receiving objects",
        RemoteProgress.RESOLVING: "resolving stuff",
        RemoteProgress.FINDING_SOURCES: "finding sources",
        RemoteProgress.CHECKING_OUT: "checking things out"
    }

    # To overcome the bug when GitPython (<=2.1.11), with tentative fix
    # in https://github.com/gitpython-developers/GitPython/pull/798
    # we will collect error_lines from the last progress bar used by GitPython
    # To do that reliably this class should be used as a ContextManager,
    # or .close() should be called explicitly before analysis of this
    # attribute is done.
    # TODO: remove the workaround whenever new GitPython version provides
    # it natively and we boost versioned dependency on it
    _last_error_lines = None

    def __init__(self, action):
        super(GitPythonProgressBar, self).__init__()
        self._action = action
        from datalad.ui import ui
        self._ui = ui
        self._pbar = None
        self._op_code = None
        GitPythonProgressBar._last_error_lines = None

    def __del__(self):
        self.close()

    def close(self):
        GitPythonProgressBar._last_error_lines = self.error_lines
        self._close_pbar()

    def __enter__(self):
        return self

    def __exit__(self, exc_type, exc_value, traceback):
        self.close()

    def _close_pbar(self):
        if self._pbar:
            self._pbar.finish()
        self._pbar = None

    def _get_human_msg(self, op_code):
        """Return human readable action message
        """
        op_id = op_code & self.OP_MASK
        op = self._known_ops.get(op_id, "doing other evil")
        return "%s (%s)" % (self._action, op)

    def update(self, op_code, cur_count, max_count=None, message=''):
        # ATM we ignore message which typically includes bandwidth info etc
        try:
            if not max_count:
                # spotted used by GitPython tests, so may be at times it is not
                # known and assumed to be a 100%...? TODO
                max_count = 100.0
            if self._op_code is None or self._op_code != op_code:
                # new type of operation
                self._close_pbar()

                self._pbar = self._ui.get_progressbar(
                    self._get_human_msg(op_code),
                    total=max_count
                )
                self._op_code = op_code
            if not self._pbar:
                lgr.error("Ended up without progress bar... how?")
                return
            self._pbar.update(cur_count, increment=False)
        except Exception as exc:
            lgr.debug("GitPythonProgressBar errored with %s", exc_str(exc))
            return
        #import time; time.sleep(0.001)  # to see that things are actually "moving"
        # without it we would get only a blink on initial 0 value, istead of
        # a blink at some higher value.  Anyways git provides those
        # without flooding so should be safe to force here.
        self._pbar.refresh()


@add_metaclass(Flyweight)
class GitRepo(RepoInterface):
    """Representation of a git repository

    """

    # We use our sshrun helper
    GIT_SSH_ENV = {'GIT_SSH_COMMAND': GIT_SSH_COMMAND,
                   'GIT_SSH_VARIANT': 'ssh'}

    # We must check git config to have name and email set, but
    # should do it once
    _config_checked = False

    # Begin Flyweight:

    _unique_instances = WeakValueDictionary()

    @classmethod
    def _flyweight_id_from_args(cls, *args, **kwargs):

        if args:
            # to a certain degree we need to simulate an actual call to __init__
            # and make sure, passed arguments are fitting:
            # TODO: Figure out, whether there is a cleaner way to do this in a
            # generic fashion
            assert('path' not in kwargs)
            path = args[0]
            args = args[1:]
        elif 'path' in kwargs:
            path = kwargs.pop('path')
        else:
            raise TypeError("__init__() requires argument `path`")

        if path is None:
            raise AttributeError

        # mirror what is happening in __init__
        if isinstance(path, ut.PurePath):
            path = text_type(path)

        # Sanity check for argument `path`:
        # raise if we cannot deal with `path` at all or
        # if it is not a local thing:
        path = RI(path).localpath
        # resolve symlinks to make sure we have exactly one instance per
        # physical repository at a time
        path = realpath(path)
        kwargs['path'] = path
        return path, args, kwargs

    @classmethod
    def _flyweight_invalid(cls, id_):
        return not cls.is_valid_repo(id_)

    @classmethod
    def _flyweight_reject(cls, id_, *args, **kwargs):
        # TODO:
        # This is a temporary approach. See PR # ...
        # create = kwargs.pop('create', None)
        # kwargs.pop('path', None)
        # if create and kwargs:
        #     # we have `create` plus options other than `path`
        #     return "Call to {0}() with args {1} and kwargs {2} conflicts " \
        #            "with existing instance {3}." \
        #            "This is likely to be caused by inconsistent logic in " \
        #            "your code." \
        #            "".format(cls, args, kwargs, cls._unique_instances[id_])
        pass

    # End Flyweight

    def __hash__(self):
        # the flyweight key is already determining unique instances
        # add the class name to distinguish from strings of a path
        return hash((self.__class__.__name__, self.__weakref__.key))

    # This is the least common denominator to claim that a user
    # used DataLad.
    # For now citing Zenodo's all (i.e., latest) version
    @due.dcite(Doi("10.5281/zenodo.808846"),
               # override path since there is no need ATM for such details
               path="datalad",
               description="DataLad - Data management and distribution platform")
    def __init__(self, path, url=None, runner=None, create=True,
                 git_opts=None, repo=None, fake_dates=False,
                 create_sanity_checks=True,
                 **kwargs):
        """Creates representation of git repository at `path`.

        Can also be used to create a git repository at `path`.

        Parameters
        ----------
        path: str
          path to the git repository; In case it's not an absolute path,
          it's relative to PWD
        url: str, optional
          DEPRECATED -- use .clone() class method
          url to the to-be-cloned repository. Requires a valid git url
          according to:
          http://www.kernel.org/pub/software/scm/git/docs/git-clone.html#URLS .
        create: bool, optional
          if true, creates a git repository at `path` if there is none. Also
          creates `path`, if it doesn't exist.
          If set to false, an exception is raised in case `path` doesn't exist
          or doesn't contain a git repository.
        repo: git.Repo, optional
          GitPython's Repo instance to (re)use if provided
        create_sanity_checks: bool, optional
          Whether to perform sanity checks during initialization (when
          `create=True` and target path is not a valid repo already), such as
          that new repository is not created in the directory where git already
          tracks some files.
        kwargs:
          keyword arguments serving as additional options to the git-init
          command. Therefore, it makes sense only if called with `create`.

          Generally, this way of passing options to the git executable is
          (or will be) used a lot in this class. It's a transformation of
          python-style keyword arguments (or a `dict`) to command line arguments,
          provided by GitPython.

          A single character keyword will be prefixed by '-', multiple characters
          by '--'. An underscore in the keyword becomes a dash. The value of the
          keyword argument is used as the value for the corresponding command
          line argument. Assigning a boolean creates a flag.

          Examples:
          no_commit=True => --no-commit
          C='/my/path'   => -C /my/path

        """

        if url is not None:
            raise DeprecatedError(
                new=".clone() class method",
                version="0.5.0",
                msg="RF: url passed to init()"
            )

        # So that we "share" control paths with git/git-annex
        if ssh_manager:
            ssh_manager.assure_initialized()

        if not GitRepo._config_checked:
            check_git_configured()
            GitRepo._config_checked = True

        self.realpath = realpath(path)
        # note: we may also want to distinguish between a path to the worktree
        # and the actual repository

        # Disable automatic garbage and autopacking
        self._GIT_COMMON_OPTIONS = ['-c', 'receive.autogc=0', '-c', 'gc.auto=0']
        # actually no need with default GitPython db backend not in memory
        # default_git_odbt but still allows for faster testing etc.
        # May be eventually we would make it switchable _GIT_COMMON_OPTIONS = []

        if git_opts is None:
            git_opts = {}
        if kwargs:
            git_opts.update(kwargs)

        self.path = path
        self.cmd_call_wrapper = runner or GitRunner(cwd=self.path)
        self._repo = repo
        self._cfg = None

        _valid_repo = GitRepo.is_valid_repo(path)
        if create and not _valid_repo:
            if repo is not None:
                # `repo` passed with `create`, which doesn't make sense
                raise TypeError("argument 'repo' must not be used with 'create'")
            self._repo = self._create_empty_repo(path, create_sanity_checks, **git_opts)
        else:
            # Note: We used to call gitpy.Repo(path) here, which potentially
            # raised NoSuchPathError or InvalidGitRepositoryError. This is
            # used by callers of GitRepo.__init__() to detect whether we have a
            # valid repo at `path`. Now, with switching to lazy loading property
            # `repo`, we detect those cases without instantiating a
            # gitpy.Repo().

            if not exists(path):
                raise NoSuchPathError(path)
            if not _valid_repo:
                raise InvalidGitRepositoryError(path)

        # inject git options into GitPython's git call wrapper:
        # Note: `None` currently can happen, when Runner's protocol prevents
        # calls above from being actually executed (DryRunProtocol)
        if self._repo is not None:
            self._repo.git._persistent_git_options = self._GIT_COMMON_OPTIONS

        # with DryRunProtocol path might still not exist
        if exists(self.realpath):
            self.inode = os.stat(self.realpath).st_ino
        else:
            self.inode = None

        if fake_dates:
            self.configure_fake_dates()
        # Set by fake_dates_enabled to cache config value across this instance.
        self._fake_dates_enabled = None

<<<<<<< HEAD
        self.pathobj = ut.Path(self.path)

    def _create_empty_repo(self, path, sanity_checks=True, **kwargs):
        if not op.lexists(path):
            os.makedirs(path)
        elif sanity_checks:
=======
    def _create_empty_repo(self, path, **kwargs):
        # the issue: https://github.com/datalad/datalad/issues/3295
        # discussion to just issue a warning:
        #   https://github.com/datalad/datalad/pull/3296
        if external_versions['cmd:git'] < '2.14.0':
            warnings.warn(
                "Your git version (%s) is too old, we will not safe-guard "
                "against creating a new repository under already known to git "
                "subdirectory" % external_versions['cmd:git'],
                OutdatedExternalDependencyWarning
            )
        elif op.lexists(path):
>>>>>>> b12a4cc5
            # Verify that we are not trying to initialize a new git repository
            # under a directory some files of which are already tracked by git
            # use case: https://github.com/datalad/datalad/issues/3068
            try:
                stdout, _ = self._git_custom_command(
                    None, ['git', 'ls-files'], cwd=path, expect_fail=True
                )
                if stdout:
                    raise PathKnownToRepositoryError(
                        "Failing to initialize new repository under %s where "
                        "following files are known to a repository above: %s"
                        % (path, stdout)
                    )
            except CommandError:
                # assume that all is good -- we are not under any repo
                pass

        cmd = ['git', 'init']
        cmd.extend(kwargs.pop('_from_cmdline_', []))
        cmd.extend(to_options(**kwargs))
        lgr.debug(
            "Initialize empty Git repository at '%s'%s",
            path,
            ' %s' % cmd[2:] if cmd[2:] else '')

        try:
            stdout, stderr = self._git_custom_command(
                None,
                cmd,
                cwd=path,
                log_stderr=True,
                log_stdout=True,
                log_online=False,
                expect_stderr=False,
                shell=False,
                # we don't want it to scream on stdout
                expect_fail=True)
        except CommandError as exc:
            lgr.error(exc_str(exc))
            raise
        # we want to return None and have lazy eval take care of
        # the rest
        return

    @property
    def repo(self):
        # with DryRunProtocol path not exist
        if exists(self.realpath):
            inode = os.stat(self.realpath).st_ino
        else:
            inode = None
        if self.inode != inode:
            # reset background processes invoked by GitPython:
            self._repo.git.clear_cache()
            self.inode = inode

        if self._repo is None:
            # Note, that this may raise GitCommandError, NoSuchPathError,
            # InvalidGitRepositoryError:
            self._repo = self.cmd_call_wrapper(
                Repo,
                # Encode path on Python 2 because, as of v2.1.11, GitPython's
                # Repo will pass the path to str() otherwise.
                assure_bytes(self.path) if PY2 else self.path)
            lgr.log(8, "Using existing Git repository at %s", self.path)

        # inject git options into GitPython's git call wrapper:
        # Note: `None` currently can happen, when Runner's protocol prevents
        # call of Repo(path) above from being actually executed (DryRunProtocol)
        if self._repo is not None:
            self._repo.git._persistent_git_options = self._GIT_COMMON_OPTIONS

        return self._repo

    @classmethod
    def clone(cls, url, path, *args, **kwargs):
        """Clone url into path

        Provides workarounds for known issues (e.g.
        https://github.com/datalad/datalad/issues/785)

        Parameters
        ----------
        url : str
        path : str
        expect_fail : bool
          Whether expect that command might fail, so error should be logged then
          at DEBUG level instead of ERROR
        """

        if 'repo' in kwargs:
            raise TypeError("argument 'repo' conflicts with cloning")
            # TODO: what about 'create'?

        expect_fail = kwargs.pop('expect_fail', False)
        # fail early on non-empty target:
        from os import listdir
        if exists(path) and listdir(path):
            # simulate actual GitCommandError:
            lgr.warning("destination path '%s' already exists and is not an "
                        "empty directory." % path)
            raise GitCommandError(
                ['git', 'clone', '-v', url, path],
                128,
                "fatal: destination path '%s' already exists and is not an "
                "empty directory." % path)
        else:
            # protect against cloning into existing and obviously dangling
            # instance for that location
            try:
                del cls._unique_instances[path]
            except KeyError:
                # didn't exist - all fine
                pass

        # Massage URL
        url_ri = RI(url) if not isinstance(url, RI) else url
        # try to get a local path from `url`:
        try:
            url = url_ri.localpath
            url_ri = RI(url)
        except ValueError:
            pass

        if is_ssh(url_ri):
            ssh_manager.get_connection(url).open()
            # TODO: with git <= 2.3 keep old mechanism:
            #       with rm.repo.git.custom_environment(GIT_SSH="wrapper_script"):
            env = GitRepo.GIT_SSH_ENV
        else:
            if isinstance(url_ri, PathRI):
                new_url = os.path.expanduser(url)
                if url != new_url:
                    # TODO: remove whenever GitPython is fixed:
                    # https://github.com/gitpython-developers/GitPython/issues/731
                    lgr.info("Expanded source path to %s from %s", new_url, url)
                    url = new_url
            env = None

        ntries = 5  # 3 is not enough for robust workaround
        for trial in range(ntries):
            try:
                lgr.debug("Git clone from {0} to {1}".format(url, path))
                with GitPythonProgressBar("Cloning") as git_progress:
                    repo = gitpy.Repo.clone_from(
                        url, path,
                        env=env,
                        odbt=default_git_odbt,
                        progress=git_progress
                    )
                # Note/TODO: signature for clone from:
                # (url, to_path, progress=None, env=None, **kwargs)

                lgr.debug("Git clone completed")
                break
            except GitCommandError as e:
                # log here but let caller decide what to do
                e_str = exc_str(e)
                # see https://github.com/datalad/datalad/issues/785
                if re.search("Request for .*aborted.*Unable to find", str(e),
                             re.DOTALL) \
                        and trial < ntries - 1:
                    lgr.info(
                        "Hit a known issue with Git (see GH#785). Trial #%d, "
                        "retrying",
                        trial)
                    continue
                    (lgr.debug if expect_fail else lgr.error)(e_str)
                raise
            except ValueError as e:
                if gitpy.__version__ == '1.0.2' \
                        and "I/O operation on closed file" in str(e):
                    # bug https://github.com/gitpython-developers/GitPython
                    # /issues/383
                    raise GitCommandError(
                        "clone has failed, telling ya",
                        999,  # good number
                        stdout="%s already exists" if exists(path) else "")
                raise  # reraise original

        gr = cls(path, *args, repo=repo, **kwargs)
        return gr

    def __del__(self):
        # unbind possibly bound ConfigManager, to prevent all kinds of weird
        # stalls etc
        self._cfg = None
        # Make sure to flush pending changes, especially close batch processes
        # (internal `git cat-file --batch` by GitPython)
        try:
            if getattr(self, '_repo', None) is not None and exists(self.path):
                # gc might be late, so the (temporary)
                # repo doesn't exist on FS anymore
                self._repo.git.clear_cache()
                # We used to write out the index to flush GitPython's
                # state... but such unconditional write is really a workaround
                # and does not play nice with read-only operations - permission
                # denied etc. So disabled 
                #if exists(opj(self.path, '.git')):  # don't try to write otherwise
                #    self.repo.index.write()
        except InvalidGitRepositoryError:
            # might have being removed and no longer valid
            pass

    def __repr__(self):
        return "<GitRepo path=%s (%s)>" % (self.path, type(self))

    def __eq__(self, obj):
        """Decides whether or not two instances of this class are equal.

        This is done by comparing the base repository path.
        """
        return self.realpath == obj.realpath

    @classmethod
    def is_valid_repo(cls, path):
        """Returns if a given path points to a git repository"""
        return exists(opj(path, '.git'))

    @staticmethod
    def get_git_dir(repo):
        """figure out a repo's gitdir

        '.git' might be a  directory, a symlink or a file

        Parameter
        ---------
        repo: path or Repo instance
          currently expected to be the repos base dir

        Returns
        -------
        str
          relative path to the repo's git dir; So, default would be ".git"
        """
        if hasattr(repo, 'path'):
            # repo instance like given
            repo = repo.path
        dot_git = op.join(repo, ".git")
        if not op.exists(dot_git):
            raise RuntimeError("Missing .git in %s." % repo)
        elif op.islink(dot_git):
            git_dir = os.readlink(dot_git)
        elif op.isdir(dot_git):
            git_dir = ".git"
        elif op.isfile(dot_git):
            with open(dot_git) as f:
                git_dir = f.readline()
                if git_dir.startswith("gitdir:"):
                    git_dir = git_dir[7:]
                git_dir = git_dir.strip()

        return git_dir

    @property
    def config(self):
        """Get an instance of the parser for the persistent repository
        configuration.

        Note: This allows to also read/write .datalad/config,
        not just .git/config

        Returns
        -------
        ConfigManager
        """
        if self._cfg is None:
            # associate with this dataset and read the entire config hierarchy
            self._cfg = ConfigManager(dataset=self, dataset_only=False)
        return self._cfg

    def is_with_annex(self, only_remote=False):
        """Return True if GitRepo (assumed) at the path has remotes with git-annex branch

        Parameters
        ----------
        only_remote: bool, optional
            Check only remote (no local branches) for having git-annex branch
        """
        return any((b.endswith('/git-annex') or
                    'annex/direct' in b
                    for b in self.get_remote_branches())) or \
            ((not only_remote) and
             any((b == 'git-annex' or 'annex/direct' in b
                  for b in self.get_branches())))

    @classmethod
    def get_toppath(cls, path, follow_up=True, git_options=None):
        """Return top-level of a repository given the path.

        Parameters
        -----------
        follow_up : bool
          If path has symlinks -- they get resolved by git.  If follow_up is
          True, we will follow original path up until we hit the same resolved
          path.  If no such path found, resolved one would be returned.
        git_options: list of str
          options to be passed to the git rev-parse call

        Return None if no parent directory contains a git repository.
        """
        cmd = ['git']
        if git_options:
            cmd.extend(git_options)
        cmd += ["rev-parse", "--show-toplevel"]
        try:
            toppath, err = GitRunner().run(
                cmd,
                cwd=path,
                log_stdout=True, log_stderr=True,
                expect_fail=True, expect_stderr=True)
            toppath = toppath.rstrip('\n\r')
        except CommandError:
            return None
        except OSError:
            toppath = GitRepo.get_toppath(dirname(path), follow_up=follow_up,
                                          git_options=git_options)

        if follow_up:
            path_ = path
            path_prev = ""
            while path_ and path_ != path_prev:  # on top /.. = /
                if realpath(path_) == toppath:
                    toppath = path_
                    break
                path_prev = path_
                path_ = dirname(path_)

        return toppath

    # classmethod so behavior could be tuned in derived classes
    @classmethod
    def _get_added_files_commit_msg(cls, files):
        if not files:
            return "No files were added"
        msg = "Added %d file" % len(files)
        if len(files) > 1:
            msg += "s"
        return msg + '\n\nFiles:\n' + '\n'.join(files)

    @normalize_paths
    def add(self, files, git=True, git_options=None, update=False):
        """Adds file(s) to the repository.

        Parameters
        ----------
        files: list
          list of paths to add
        git: bool
          somewhat ugly construction to be compatible with AnnexRepo.add();
          has to be always true.
        update: bool
          --update option for git-add. From git's manpage:
           Update the index just where it already has an entry matching
           <pathspec>. This removes as well as modifies index entries to match
           the working tree, but adds no new files.

           If no <pathspec> is given when --update option is used, all tracked
           files in the entire working tree are updated (old versions of Git
           used to limit the update to the current directory and its
           subdirectories).

        Returns
        -------
        list
          Of status dicts.
        """
        # under all circumstances call this class' add_ (otherwise
        # AnnexRepo.add would go into a loop
        return list(GitRepo.add_(self, files, git=git, git_options=git_options,
                    update=update))

    def add_(self, files, git=True, git_options=None, update=False):
        """Like `add`, but returns a generator"""
        # TODO: git_options is used as options for the git-add here,
        # instead of options to the git executable => rename for consistency

        if not git:
            lgr.warning(
                'GitRepo.add() called with git=%s, this should not happen',
                git)
            git = True

        # there is no other way then to collect all files into a list
        # at this point, because we need to pass them at once to a single
        # `git add` call
        files = [_normalize_path(self.path, f) for f in assure_list(files) if f]

        if not (files or git_options or update):
            # wondering why just a warning? in cmdline this is also not an error
            lgr.warning("add was called with empty file list and no options.")
            return

        try:
            # without --verbose git 2.9.3  add does not return anything
            add_out = self._git_custom_command(
                files,
                ['git', 'add'] + assure_list(git_options) +
                to_options(update=update) + ['--verbose']
            )
            # get all the entries
            for o in self._process_git_get_output(*add_out):
                yield o
            # Note: as opposed to git cmdline, force is True by default in
            #       gitpython, which would lead to add things, that are
            #       ignored or excluded otherwise
            # 2. Note: There is an issue with globbing (like adding '.'),
            #       which apparently doesn't care for 'force' and therefore
            #       adds '.git/...'. May be it's expanded at the wrong
            #       point in time or sth. like that.
            # For now, use direct call to git add.
            #self.cmd_call_wrapper(self.repo.index.add, files, write=True,
            #                      force=False)
            # TODO: May be make use of 'fprogress'-option to indicate
            # progress
            # But then, we don't have it for git-annex add, anyway.
            #
            # TODO: Is write=True a reasonable way to do it?
            # May be should not write until success of operation is
            # confirmed?
            # What's best in case of a list of files?
        except OSError as e:
            lgr.error("add: %s" % e)
            raise

        # Make sure return value from GitRepo is consistent with AnnexRepo
        # currently simulating similar return value, assuming success
        # for all files:
        # TODO: Make return values consistent across both *Repo classes!
        return

    @staticmethod
    def _process_git_get_output(stdout, stderr=None):
        """Given both outputs (stderr is ignored atm) of git add - process it

        Primarily to centralize handling in both indirect annex and direct
        modes when ran through proxy
        """
        from datalad.utils import assure_unicode
        return [{u'file': f, u'success': True}
                for f in re.findall("'(.*)'[\n$]", assure_unicode(stdout))]

    @normalize_paths(match_return_type=False)
    def remove(self, files, recursive=False, **kwargs):
        """Remove files.

        Calls git-rm.

        Parameters
        ----------
        files: str
          list of paths to remove
        recursive: False
          whether to allow recursive removal from subdirectories
        kwargs:
          see `__init__`

        Returns
        -------
        [str]
          list of successfully removed files.
        """

        files = _remove_empty_items(files)

        if recursive:
            kwargs['r'] = True
        stdout, stderr = self._git_custom_command(
            files, ['git', 'rm'] + to_options(**kwargs))

        # output per removed file is expected to be "rm 'PATH'":
        return [line.strip()[4:-1] for line in stdout.splitlines()]

        #return self.repo.git.rm(files, cached=False, **kwargs)

    def precommit(self):
        """Perform pre-commit maintenance tasks
        """
        # All GitPython commands should take care about flushing index
        # whenever they modify it, so we would not care to do anything
        # if self.repo is not None and exists(opj(self.path, '.git')):  # don't try to write otherwise:
        #     # flush possibly cached in GitPython changes to index:
        #     # if self.repo.git:
        #     #     sys.stderr.write("CLEARING\n")
        #     #     self.repo.git.clear_cache()
        #     self.repo.index.write()

        # Close batched by GitPython git processes etc
        # Ref: https://github.com/gitpython-developers/GitPython/issues/718
        self.repo.__del__()
        pass

    @staticmethod
    def _get_prefixed_commit_msg(msg):
        DATALAD_PREFIX = "[DATALAD]"
        return DATALAD_PREFIX if not msg else "%s %s" % (DATALAD_PREFIX, msg)

    def configure_fake_dates(self):
        """Configure repository to use fake dates.
        """
        lgr.debug("Enabling fake dates")
        self.config.set("datalad.fake-dates", "true")

    @property
    def fake_dates_enabled(self):
        """Is the repository configured to use fake dates?
        """
        if self._fake_dates_enabled is None:
            self._fake_dates_enabled = \
                self.config.getbool('datalad', 'fake-dates', default=False)
        return self._fake_dates_enabled

    def add_fake_dates(self, env):
        """Add fake dates to `env`.

        Parameters
        ----------
        env : dict or None
            Environment variables.

        Returns
        -------
        A dict (copied from env), with date-related environment
        variables for git and git-annex set.
        """
        env = (env if env is not None else os.environ).copy()
        # Note: Use _git_custom_command here rather than repo.git.for_each_ref
        # so that we use annex-proxy in direct mode.
        last_date = self._git_custom_command(
            None,
            ["git", "for-each-ref", "--count=1",
             "--sort=-committerdate", "--format=%(committerdate:raw)",
             "refs/heads"])[0].strip()

        if last_date:
            # Drop the "contextual" timezone, leaving the unix timestamp.  We
            # avoid :unix above because it wasn't introduced until Git v2.9.4.
            last_date = last_date.split()[0]
            seconds = int(last_date)
        else:
            seconds = self.config.obtain("datalad.fake-dates-start")
        seconds_new = seconds + 1
        date = "@{} +0000".format(seconds_new)

        lgr.debug("Setting date to %s",
                  time.strftime("%a %d %b %Y %H:%M:%S +0000",
                                time.gmtime(seconds_new)))

        env["GIT_AUTHOR_DATE"] = date
        env["GIT_COMMITTER_DATE"] = date
        env["GIT_ANNEX_VECTOR_CLOCK"] = str(seconds_new)

        return env

    def commit(self, msg=None, options=None, _datalad_msg=False, careless=True,
               files=None, date=None, index_file=None):
        """Commit changes to git.

        Parameters
        ----------
        msg: str, optional
          commit-message
        options: list of str, optional
          cmdline options for git-commit
        _datalad_msg: bool, optional
          To signal that commit is automated commit by datalad, so
          it would carry the [DATALAD] prefix
        careless: bool, optional
          if False, raise when there's nothing actually committed;
          if True, don't care
        files: list of str, optional
          path(s) to commit
        date: str, optional
          Date in one of the formats git understands
        index_file: str, optional
          An alternative index to use
        """

        self.precommit()

        if _datalad_msg:
            msg = self._get_prefixed_commit_msg(msg)

        options = options or []

        if not msg:
            if options:
                if "--allow-empty-message" not in options:
                        options.append("--allow-empty-message")
            else:
                options = ["--allow-empty-message"]

        if date:
            options += ["--date", date]
        # Note: We used to use a direct call to git only if there were options,
        # since we can't pass all possible options to gitpython's implementation
        # of commit.
        # But there's an additional issue. GitPython implements commit in a way,
        # that it might create a new commit, when a direct call wouldn't. This
        # was discovered with a modified (but unstaged) submodule, leading to a
        # commit, that apparently did nothing - git status still showed the very
        # same thing afterwards. But a commit was created nevertheless:
        # diff --git a/sub b/sub
        # --- a/sub
        # +++ b/sub
        # @@ -1 +1 @@
        # -Subproject commit d3935338a3b3735792de1078bbfb5e9913ef998f
        # +Subproject commit d3935338a3b3735792de1078bbfb5e9913ef998f-dirty
        #
        # Therefore, for now always use direct call.
        # TODO: Figure out, what exactly is going on with gitpython here

        cmd = ['git', 'commit'] + (["-m", msg if msg else ""])
        if options:
            cmd.extend(options)
        lgr.debug("Committing via direct call of git: %s" % cmd)

        try:
            self._git_custom_command(files, cmd,
                                     expect_stderr=True, expect_fail=True,
                                     check_fake_dates=True,
                                     index_file=index_file)
        except CommandError as e:
            if 'nothing to commit' in e.stdout:
                if careless:
                    lgr.debug(u"nothing to commit in {}. "
                              "Ignored.".format(self))
                else:
                    raise
            elif 'no changes added to commit' in e.stdout or \
                    'nothing added to commit' in e.stdout:
                if careless:
                    lgr.debug(u"no changes added to commit in {}. "
                              "Ignored.".format(self))
                else:
                    raise
            elif "did not match any file(s) known to git" in e.stderr:
                # TODO: Improve FileNotInXXXXError classes to better deal with
                # multiple files; Also consider PathOutsideRepositoryError
                raise FileNotInRepositoryError(cmd=e.cmd,
                                               msg="File(s) unknown to git",
                                               code=e.code,
                                               filename=linesep.join(
                                            [l for l in e.stderr.splitlines()
                                             if l.startswith("pathspec")]))
            else:
                raise

    def get_indexed_files(self):
        """Get a list of files in git's index

        Returns
        -------
        list
            list of paths rooting in git's base dir
        """

        return [x[0] for x in self.cmd_call_wrapper(
            self.repo.index.entries.keys)]

    def format_commit(self, fmt, commitish=None):
        """Return `git show` output for `commitish`.

        Parameters
        ----------
        fmt : str
            A format string accepted by `git show`.
        commitish: str, optional
          Any commit identifier (defaults to "HEAD").

        Returns
        -------
        str or, if there are not commits yet, None.
        """
        cmd = ['git', 'show', '-z', '--no-patch', '--format=' + fmt]
        if commitish is not None:
            cmd.append(commitish + "^{commit}")
        # make sure Git takes our argument as a revision
        cmd.append('--')
        try:
            stdout, stderr = self._git_custom_command(
                '', cmd, expect_stderr=True, expect_fail=True)
        except CommandError as e:
            if 'bad revision' in e.stderr:
                raise ValueError("Unknown commit identifier: %s" % commitish)
            elif 'does not have any commits yet' in e.stderr:
                return None
            else:
                raise e
        # This trailing null is coming from the -z above, which avoids the
        # newline that Git would append to the output. We could drop -z and
        # strip the newline directly, but then we'd have to worry about
        # compatibility across platforms.
        return stdout.rsplit("\0", 1)[0]

    def get_hexsha(self, commitish=None, short=False):
        """Return a hexsha for a given commitish.

        Parameters
        ----------
        commitish : str, optional
          Any identifier that refers to a commit (defaults to "HEAD").
        short : bool, optional
          Return the abbreviated form of the hexsha.

        Returns
        -------
        str or, if there are not commits yet, None.
        """
        stdout = self.format_commit("%{}".format('h' if short else 'H'),
                                    commitish)
        if stdout is not None:
            stdout = stdout.splitlines()
            assert(len(stdout) == 1)
            return stdout[0]

    @normalize_paths(match_return_type=False)
    def get_last_commit_hash(self, files):
        """Return the hash of the last commit the modified any of the given
        paths"""
        try:
            stdout, stderr = self._git_custom_command(
                files,
                ['git', 'log', '-n', '1', '--pretty=format:%H'],
                expect_fail=True)
            commit = stdout.strip()
            return commit
        except CommandError as e:
            if 'does not have any commits' in e.stderr:
                return None
            raise

    def commit_exists(self, commitish):
        """Does `commitish` exist in the repo?

        Parameters
        ----------
        commitish : str
            A commit or an object that can be dereferenced to one.

        Returns
        -------
        bool
        """
        try:
            # Note: The peeling operator "^{commit}" is required so that
            # rev-parse doesn't succeed if passed a full hexsha that is valid
            # but doesn't exist.
            self._git_custom_command(
                "", ["git", "rev-parse", "--verify", commitish + "^{commit}"],
                expect_fail=True)
        except CommandError:
            return False
        return True

    def get_merge_base(self, commitishes):
        """Get a merge base hexsha

        Parameters
        ----------
        commitishes: str or list of str
          List of commitishes (branches, hexshas, etc) to determine the merge
          base of. If a single value provided, returns merge_base with the
          current branch.

        Returns
        -------
        str or None
          If no merge-base for given commits, or specified treeish doesn't
          exist, None returned
        """
        if isinstance(commitishes, string_types):
            commitishes = [commitishes]
        if not commitishes:
            raise ValueError("Provide at least a single value")
        elif len(commitishes) == 1:
            commitishes = commitishes + [self.get_active_branch()]

        try:
            bases = self.repo.merge_base(*commitishes)
        except GitCommandError as exc:
            if "fatal: Not a valid object name" in str(exc):
                return None
            raise

        if not bases:
            return None
        assert(len(bases) == 1)  # we do not do 'all' yet
        return bases[0].hexsha

    def is_ancestor(self, reva, revb):
        """Is `reva` an ancestor of `revb`?

        Parameters
        ----------
        reva, revb : str
            Revisions.

        Returns
        -------
        bool
        """
        try:
            self._git_custom_command(
                "", ["git", "merge-base", "--is-ancestor", reva, revb],
                expect_fail=True)
        except CommandError:
            return False
        return True

    def get_commit_date(self, branch=None, date='authored'):
        """Get the date stamp of the last commit (in a branch or head otherwise)

        Parameters
        ----------
        date: {'authored', 'committed'}
          Which date to return.  "authored" will be the date shown by "git show"
          and the one possibly specified via --date to `git commit`

        Returns
        -------
        int or None
          None if no commit
        """
        try:
            if branch:
                commit = next(self.get_branch_commits(branch))
            else:
                commit = self.repo.head.commit
        except Exception as exc:
            lgr.debug("Got exception while trying to get last commit: %s",
                      exc_str(exc))
            return None
        return getattr(commit, "%s_date" % date)

    def get_active_branch(self):
        try:
            branch = self.repo.active_branch.name
        except TypeError as e:
            if "HEAD is a detached symbolic reference" in str(e):
                lgr.debug("detached HEAD in {0}".format(self))
                return None
            else:
                raise
        return branch

    def get_branches(self):
        """Get all branches of the repo.

        Returns
        -------
        [str]
            Names of all branches of this repository.
        """

        return [branch.name for branch in self.repo.branches]

    def get_remote_branches(self):
        """Get all branches of all remotes of the repo.

        Returns
        -----------
        [str]
            Names of all remote branches.
        """
        # TODO: Reconsider melting with get_branches()

        # TODO: treat entries like this: origin/HEAD -> origin/master'
        # currently this is done in collection

        # For some reason, this is three times faster than the version below:
        remote_branches = list()
        for remote in self.repo.remotes:
            try:
                for ref in remote.refs:
                    remote_branches.append(ref.name)
            except AssertionError as e:
                if str(e).endswith("did not have any references"):
                    # this will happen with git annex special remotes
                    pass
                else:
                    raise e
        return remote_branches
        # return [branch.strip() for branch in
        #         self.repo.git.branch(r=True).splitlines()]

    def get_remotes(self, with_urls_only=False):
        """Get known remotes of the repository

        Parameters
        ----------
        with_urls_only : bool, optional
          return only remotes which have urls

        Returns
        -------
        remotes : list of str
          List of names of the remotes
        """

        # Note: read directly from config and spare instantiation of gitpy.Repo
        # since we need this in AnnexRepo constructor. Furthermore gitpy does it
        # pretty much the same way and the use of a Repo instance seems to have
        # no reason other than a nice object oriented look.
        from datalad.utils import unique

        self.config.reload()
        remotes = unique([x[7:] for x in self.config.sections()
                          if x.startswith("remote.")])

        if with_urls_only:
            remotes = [
                r for r in remotes
                if self.config.get('remote.%s.url' % r)
            ]
        return remotes

    def get_files(self, branch=None):
        """Get a list of files in git.

        Lists the files in the (remote) branch.

        Parameters
        ----------
        branch: str
          Name of the branch to query. Default: active branch.

        Returns
        -------
        [str]
          list of files.
        """
        # TODO: RF codes base and melt get_indexed_files() in

        if branch is None:
            # active branch can be queried way faster:
            return self.get_indexed_files()
        else:
            return [item.path for item in self.repo.tree(branch).traverse()
                    if isinstance(item, Blob)]

    def get_file_content(self, file_, branch='HEAD'):
        """

        Returns
        -------
        [str]
          content of file_ as a list of lines.
        """
        content_str = self.repo.commit(branch).tree[file_].data_stream.read()

        # in python3 a byte string is returned. Need to convert it:
        from six import PY3
        if PY3:
            conv_str = u''
            for b in bytes(content_str):
                conv_str += chr(b)
            return conv_str.splitlines()
        else:
            return content_str.splitlines()
        # TODO: keep splitlines?

    def _get_files_history(self, files, branch='HEAD'):
        """

        Parameters
        ----------
        files: list
          list of files, only commits with queried files are considered
        branch: str
          Name of the branch to query. Default: HEAD.

        Returns
        -------
        [iterator]
        yielding Commit items generator from branch history associated with files
        """
        return gitpy.objects.commit.Commit.iter_items(self.repo, branch, paths=files)

    def _get_remotes_having_commit(self, commit_hexsha, with_urls_only=True):
        """Traverse all branches of the remote and check if commit in any of their ancestry

        It is a generator yielding names of the remotes
        """
        out, err = self._git_custom_command(
            '', 'git branch -r --contains ' + commit_hexsha
        )
        # sanitize a bit (all the spaces and new lines)
        remote_branches = [
            b  # could be origin/HEAD -> origin/master, we just skip ->
            for b in filter(bool, out.split())
            if b != '->'
        ]
        return [
            remote
            for remote in self.get_remotes(with_urls_only=with_urls_only)
            if any(rb.startswith(remote + '/') for rb in remote_branches)
        ]

    @normalize_paths(match_return_type=False)
    def _git_custom_command(self, files, cmd_str,
                            log_stdout=True, log_stderr=True, log_online=False,
                            expect_stderr=True, cwd=None, env=None,
                            shell=None, expect_fail=False,
                            check_fake_dates=False,
                            index_file=None,
                            updates_tree=False):
        """Allows for calling arbitrary commands.

        Helper for developing purposes, i.e. to quickly implement git commands
        for proof of concept without the need to figure out, how this is done
        via GitPython.

        Parameters
        ----------
        files: list of files
        cmd_str: str or list
          arbitrary command str. `files` is appended to that string.
        updates_tree: bool
          whether or not command updates the working tree. If True, triggers
          necessary reevaluations like self.config.reload()

        Returns
        -------
        stdout, stderr
        """

        # ensure cmd_str becomes a well-formed list:
        if isinstance(cmd_str, string_types):
            cmd = shlex.split(cmd_str, posix=not on_windows)
        else:
            cmd = cmd_str[:]  # we will modify in-place

        assert(cmd[0] == 'git')
        cmd = cmd[:1] + self._GIT_COMMON_OPTIONS + cmd[1:]

        if check_fake_dates and self.fake_dates_enabled:
            env = self.add_fake_dates(env)

        if index_file:
            env = (env if env is not None else os.environ).copy()
            env['GIT_INDEX_FILE'] = index_file

        # TODO?: wouldn't splitting interfer with above GIT_INDEX_FILE
        #  handling????
        try:
            out, err = self._run_command_files_split(
                self.cmd_call_wrapper.run,
                cmd,
                files,
                log_stderr=log_stderr,
                log_stdout=log_stdout,
                log_online=log_online,
                expect_stderr=expect_stderr,
                cwd=cwd,
                env=env,
                shell=shell,
                expect_fail=expect_fail)
        except CommandError as e:
            ignored = re.search(GitIgnoreError.pattern, e.stderr)
            if ignored:
                raise GitIgnoreError(cmd=e.cmd, msg=e.stderr,
                                     code=e.code, stdout=e.stdout,
                                     stderr=e.stderr,
                                     paths=ignored.groups()[0].splitlines())
            raise

        if updates_tree:
            lgr.debug("Reloading config due to supposed working tree update")
            self.config.reload()

        return out, err

    # TODO: could be static or class method even
    def _run_command_files_split(
            self,
            func,
            cmd,
            files,
            *args, **kwargs
        ):
        """
        Run `func(cmd + files, ...)` possibly multiple times if `files` is too long
        """
        assert isinstance(cmd, list)
        if not files:
            file_chunks = [[]]
        else:
            files = assure_list(files)

            maxl = max(map(len, files))
            chunk_size = max(
                1,  # should at least be 1. If blows then - not our fault
                (CMD_MAX_ARG
                 - sum((len(x) + 3) for x in cmd)
                 - 4   # for '--' below
                 ) // (maxl + 3)  # +3 for possible quotes and a space
            )
            # TODO: additional treatment for "too many arguments"? although
            # as https://github.com/datalad/datalad/issues/1883#issuecomment-436272758
            # shows there seems to be no hardcoded limit on # of arguments,
            # but may be we decide to go for smth like follow to be on safe side
            # chunk_size = min(10240 - len(cmd), chunk_size)
            file_chunks = generate_chunks(files, chunk_size)

        out, err = "", ""
        for file_chunk in file_chunks:
            out_, err_ = func(
                cmd + (['--'] if file_chunk else []) + file_chunk,
                *args, **kwargs)
            # out_, err_ could be None, and probably no need to append empty strings
            if out_:
                out += out_
            if err_:
                err += err_
        return out, err


# TODO: --------------------------------------------------------------------

    def add_remote(self, name, url, options=None):
        """Register remote pointing to a url
        """
        cmd = ['git', 'remote', 'add']
        if options:
            cmd += options
        cmd += [name, url]

        result = self._git_custom_command('', cmd)
        self.config.reload()
        return result

    def remove_remote(self, name):
        """Remove existing remote
        """

        # TODO: testing and error handling!
        from .exceptions import RemoteNotAvailableError
        try:
            out, err = self._git_custom_command(
                '', ['git', 'remote', 'remove', name])
        except CommandError as e:
            if 'fatal: No such remote' in e.stderr:
                raise RemoteNotAvailableError(name,
                                              cmd="git remote remove",
                                              msg="No such remote",
                                              stdout=e.stdout,
                                              stderr=e.stderr)
            else:
                raise e

        # TODO: config.reload necessary?
        self.config.reload()
        return

    def update_remote(self, name=None, verbose=False):
        """
        """
        options = ["-v"] if verbose else []
        name = [name] if name else []
        self._git_custom_command(
            '', ['git', 'remote'] + name + ['update'] + options,
            expect_stderr=True
        )

    # TODO: centralize all the c&p code in fetch, pull, push
    # TODO: document **kwargs passed to gitpython
    @guard_BadName
    def fetch(self, remote=None, refspec=None, all_=False, **kwargs):
        """Fetches changes from a remote (or all_ remotes).

        Parameters
        ----------
        remote: str
          (optional) name of the remote to fetch from. If no remote is given and
          `all_` is not set, the tracking branch is fetched.
        refspec: str
          (optional) refspec to fetch.
        all_: bool
          fetch all_ remotes (and all_ of their branches).
          Fails if `remote` was given.
        kwargs:
          passed to gitpython. TODO: Figure it out, make consistent use of it
          and document it.

        Returns
        -------
        list
            FetchInfo objects of the items fetched from remote
        """
        # TODO: options=> **kwargs):
        # Note: Apparently there is no explicit (fetch --all) in gitpython,
        #       but fetch is always bound to a certain remote instead.
        #       Therefore implement it on our own:
        if remote is None:
            if refspec is not None:
                # conflicts with using tracking branch or fetch all remotes
                # For now: Just fail.
                # TODO: May be check whether it fits to tracking branch
                raise ValueError("refspec specified without a remote. (%s)" %
                                 refspec)
            if all_:
                remotes_to_fetch = [
                    self.repo.remote(r)
                    for r in self.get_remotes(with_urls_only=True)
                ]
            else:
                # No explicit remote to fetch.
                # => get tracking branch:
                tb_remote, refspec = self.get_tracking_branch()
                if tb_remote is not None:
                    remotes_to_fetch = [self.repo.remote(tb_remote)]
                else:
                    # No remote, no tracking branch
                    # => fail
                    raise ValueError("Neither a remote is specified to fetch "
                                     "from nor a tracking branch is set up.")
        else:
            remotes_to_fetch = [self.repo.remote(remote)]

        fi_list = []
        for rm in remotes_to_fetch:
            fetch_url = \
                self.config.get('remote.%s.fetchurl' % rm.name,
                                self.config.get('remote.%s.url' % rm.name,
                                                None))
            if fetch_url is None:
                lgr.debug("Remote %s has no URL", rm)
                return []

            fi_list += self._call_gitpy_with_progress(
                "Fetching %s" % rm.name,
                rm.fetch,
                rm.repo,
                refspec,
                fetch_url,
                **kwargs
            )

        # TODO: fetch returns a list of FetchInfo instances. Make use of it.
        return fi_list

    def _call_gitpy_with_progress(self, msg, callable, git_repo,
                                  refspec, url, **kwargs):
        """A helper to reduce code duplication

        Wraps call to a GitPython method with all needed decoration for
        workarounds of having aged git, or not providing full stderr
        when monitoring progress of the operation
        """
        with GitPythonProgressBar(msg) as git_progress:
            git_kwargs = dict(
                refspec=refspec,
                progress=git_progress,
                **kwargs
            )
            if is_ssh(url):
                ssh_manager.get_connection(url).open()
                # TODO: with git <= 2.3 keep old mechanism:
                #       with rm.repo.git.custom_environment(
                # GIT_SSH="wrapper_script"):
                with git_repo.git.custom_environment(**GitRepo.GIT_SSH_ENV):
                    ret = callable(**git_kwargs)
                    # TODO: +kwargs
            else:
                ret = callable(**git_kwargs)
                # TODO: +kwargs
        return ret

    def pull(self, remote=None, refspec=None, **kwargs):
        """See fetch
        """

        if remote is None:
            if refspec is not None:
                # conflicts with using tracking branch or fetch all remotes
                # For now: Just fail.
                # TODO: May be check whether it fits to tracking branch
                raise ValueError("refspec specified without a remote. (%s)" %
                                 refspec)
            # No explicit remote to pull from.
            # => get tracking branch:
            tb_remote, refspec = self.get_tracking_branch()
            if tb_remote is not None:
                remote = self.repo.remote(tb_remote)
            else:
                # No remote, no tracking branch
                # => fail
                raise ValueError("No remote specified to pull from nor a "
                                 "tracking branch is set up.")

        else:
            remote = self.repo.remote(remote)

        fetch_url = \
            remote.config_reader.get(
                'fetchurl' if remote.config_reader.has_option('fetchurl')
                else 'url')

        return self._call_gitpy_with_progress(
                "Pulling",
                remote.pull,
                remote.repo,
                refspec,
                fetch_url,
                **kwargs
            )

    def push(self, remote=None, refspec=None, all_remotes=False,
             **kwargs):
        """Push to remote repository

        Parameters
        ----------
        remote: str
          name of the remote to push to
        refspec: str
          specify what to push
        all_remotes: bool
          if set to True push to all remotes. Conflicts with `remote` not being
          None.
        kwargs: dict
          options to pass to `git push`

        Returns
        -------
        list
            PushInfo objects of the items pushed to remote
        """

        if remote is None:
            if refspec is not None:
                # conflicts with using tracking branch or fetch all remotes
                # For now: Just fail.
                # TODO: May be check whether it fits to tracking branch
                raise ValueError("refspec specified without a remote. (%s)" %
                                 refspec)
            if all_remotes:
                remotes_to_push = self.repo.remotes
            else:
                # Nothing explicitly specified. Just call `git push` and let git
                # decide what to do would be an option. But:
                # - without knowing the remote and its URL we cannot provide
                #   shared SSH connection
                # - we lose ability to use GitPython's progress info and return
                #   values
                #   (the latter would be solvable:
                #    Provide a Repo.push() method for GitPython, copying
                #    Remote.push() for similar return value and progress
                #    (also: fetch, pull)

                # Do what git would do:
                # 1. branch.*.remote for current branch or 'origin' as default
                #    if config is missing
                # 2. remote.*.push or push.default

                # TODO: check out "same procedure" for fetch/pull

                tb_remote, refspec = self.get_tracking_branch()
                if tb_remote is None:
                    tb_remote = 'origin'
                remotes_to_push = [self.repo.remote(tb_remote)]
                # use no refspec; let git find remote.*.push or push.default on
                # its own

        else:
            if all_remotes:
                lgr.warning("Option 'all_remotes' conflicts with specified "
                            "remote '%s'. Option ignored.")
            remotes_to_push = [self.repo.remote(remote)]

        pi_list = []
        for rm in remotes_to_push:
            push_url = \
                rm.config_reader.get('pushurl'
                                     if rm.config_reader.has_option('pushurl')
                                     else 'url')
            pi_list += self._call_gitpy_with_progress(
                "Pushing %s" % rm.name,
                rm.push,
                rm.repo,
                refspec,
                push_url,
                **kwargs
            )
        return pi_list

    def get_remote_url(self, name, push=False):
        """Get the url of a remote.

        Reads the configuration of remote `name` and returns its url or None,
        if there is no url configured.

        Parameters
        ----------
        name: str
          name of the remote
        push: bool
          if True, get the pushurl instead of the fetch url.
        """

        var = 'remote.{0}.{1}'.format(name, 'pushurl' if push else 'url')
        return self.config.get(var, None)

    def set_remote_url(self, name, url, push=False):
        """Set the URL a remote is pointing to

        Sets the URL of the remote `name`. Requires the remote to already exist.

        Parameters
        ----------
        name: str
          name of the remote
        url: str
        push: bool
          if True, set the push URL, otherwise the fetch URL
        """

        var = 'remote.{0}.{1}'.format(name, 'pushurl' if push else 'url')
        self.config.set(var, url, where='local', reload=True)

    def get_branch_commits(self, branch=None, limit=None, stop=None, value=None):
        """Return GitPython's commits for the branch

        Pretty much similar to what 'git log <branch>' does.
        It is a generator which returns top commits first

        Parameters
        ----------
        branch: str, optional
          If not provided, assumes current branch
        limit: None | 'left-only', optional
          Limit which commits to report.  If None -- all commits (merged or not),
          if 'left-only' -- only the commits from the left side of the tree upon
          merges
        stop: str, optional
          hexsha of the commit at which stop reporting (matched one is not
          reported either)
        value: None | 'hexsha', optional
          What to yield.  If None - entire commit object is yielded, if 'hexsha'
          only its hexsha
        """

        if not branch:
            branch = self.get_active_branch()

        try:
            _branch = self.repo.branches[branch]
        except IndexError:
            raise MissingBranchError(self, branch,
                                     [b.name for b in self.repo.branches])

        fvalue = {None: lambda x: x, 'hexsha': lambda x: x.hexsha}[value]

        if not limit:
            def gen():
                # traverse doesn't yield original commit
                co = _branch.commit
                yield co
                for co_ in co.traverse():
                    yield co_
        elif limit == 'left-only':
            # we need a custom implementation since couldn't figure out how to
            # do with .traversal
            def gen():
                co = _branch.commit
                while co:
                    yield co
                    co = co.parents[0] if co.parents else None
        else:
            raise ValueError(limit)

        for c in gen():
            if stop and c.hexsha == stop:
                return
            yield fvalue(c)

    def checkout(self, name, options=None):
        """
        """
        # TODO: May be check for the need of -b options herein?
        cmd = ['git', 'checkout']
        if options:
            cmd += options
        cmd += [str(name)]

        self._git_custom_command('', cmd, expect_stderr=True, updates_tree=True)

    # TODO: Before implementing annex merge, find usages and check for a needed
    # change to call super().merge
    def merge(self, name, options=None, msg=None, allow_unrelated=False, **kwargs):
        if options is None:
            options = []
        if msg:
            options = options + ["-m", msg]
        if allow_unrelated and external_versions['cmd:git'] >= '2.9':
            options += ['--allow-unrelated-histories']
        self._git_custom_command(
            '', ['git', 'merge'] + options + [name],
            check_fake_dates=True,
            **kwargs
        )

    def remove_branch(self, branch):
        self._git_custom_command(
            '', ['git', 'branch', '-D', branch]
        )

    def cherry_pick(self, commit):
        """Cherry pick `commit` to the current branch.

        Parameters
        ----------
        commit : str
            A single commit.
        """
        self._git_custom_command("", ["git", "cherry-pick", commit],
                                 check_fake_dates=True)

    def ls_remote(self, remote, options=None):
        if options is None:
            options = []
        self._git_custom_command(
            '', ['git', 'ls-remote'] + options + [remote]
        )
        # TODO: Return values?

    # run() needs this ATM, but should eventually be RF'ed to a
    # status(recursive=True) call
    @property
    def dirty(self):
        return len([
            p for p, props in iteritems(self.status(
                untracked='all', eval_submodule_state='full'))
            if props.get('state', None) != 'clean' and
            # -core ignores empty untracked directories, so shall we
            not (p.is_dir() and len(list(p.iterdir())) == 0)]) > 0

    @property
    def untracked_files(self):
        """Legacy interface, do not use! Use the status() method instead.

        Despite its name, it also reports on untracked datasets, and
        yields their names with trailing path separators.
        """
        return [
            '{}{}'.format(
                text_type(p.relative_to(self.pathobj)),
                os.sep if props['type'] != 'file' else ''
            )
            for p, props in iteritems(self.status(
                untracked='all', eval_submodule_state='no'))
            if props.get('state', None) == 'untracked'
        ]

    def gc(self, allow_background=False, auto=False):
        """Perform house keeping (garbage collection, repacking)"""
        cmd_options = ['git']
        if not allow_background:
            cmd_options += ['-c', 'gc.autodetach=0']
        cmd_options += ['gc', '--aggressive']
        if auto:
            cmd_options += ['--auto']
        self._git_custom_command('', cmd_options)

    def get_submodules(self, sorted_=True):
        """Return a list of git.Submodule instances for all submodules"""
        # check whether we have anything in the repo. if not go home early
        if not self.repo.head.is_valid():
            return []
        submodules = self.repo.submodules
        if sorted_:
            submodules = sorted(submodules, key=lambda x: x.path)
        return submodules

    def is_submodule_modified(self, name, options=[]):
        """Whether a submodule has new commits

        Note: This is an adhoc method. It parses output of
        'git submodule summary' and currently is not able to distinguish whether
        or not this change is staged in `self` and whether this would be
        reported 'added' or 'modified' by 'git status'.
        Parsing isn't heavily tested yet.

        Parameters
        ----------
        name: str
          the submodule's name
        options: list
          options to pass to 'git submodule summary'
        Returns
        -------
        bool
          True if there are commits in the submodule, differing from
          what is registered in `self`
        --------
        """

        out, err = self._git_custom_command('',
                                            ['git', 'submodule', 'summary'] + \
                                            options + ['--', name])
        return any([line.split()[1] == name
                    for line in out.splitlines()
                    if line and len(line.split()) > 1])

    def add_submodule(self, path, name=None, url=None, branch=None):
        """Add a new submodule to the repository.

        This will alter the index as well as the .gitmodules file, but will not
        create a new commit.  If the submodule already exists, no matter if the
        configuration differs from the one provided, the existing submodule
        is considered as already added and no further action is performed.

        Parameters
        ----------
        path : str
          repository-relative path at which the submodule should be located, and
          which will be created as required during the repository initialization.
        name : str or None
          name/identifier for the submodule. If `None`, the `path` will be used
          as name.
        url : str or None
          git-clone compatible URL. If `None`, the repository is assumed to
          exist, and the url of the first remote is taken instead. This is
          useful if you want to make an existing repository a submodule of
          another one.
        branch : str or None
          name of branch to be checked out in the submodule. The given branch
          must exist in the remote repository, and will be checked out locally
          as a tracking branch. If `None`, remote HEAD will be checked out.
        """
        if name is None:
            name = Path(path).as_posix()
        # XXX the following should do it, but GitPython will refuse to add a submodule
        # unless you specify a URL that is configured as one of its remotes, or you
        # specify no URL, but the repo has at least one remote.
        # this is stupid, as for us it is valid to not have any remote, because we can
        # still obtain the submodule from a future publication location, based on the
        # parent
        # gitpy.Submodule.add(self.repo, name, path, url=url, branch=branch)
        # going git native instead
        cmd = ['git', 'submodule', 'add', '--name', name]
        if branch is not None:
            cmd += ['-b', branch]
        if url is None:
            # repo must already exist locally
            subm = GitRepo(op.join(self.path, path), create=False, init=False)
            # check that it has a commit, and refuse
            # to operate on it otherwise, or we would get a bastard
            # submodule that cripples git operations
            if not subm.get_hexsha():
                raise InvalidGitRepositoryError(
                    'cannot add subdataset {} with no commits'.format(subm))
            # make an attempt to configure a submodule source URL based on the
            # discovered remote configuration
            remote, branch = subm.get_tracking_branch()
            url = subm.get_remote_url(remote) if remote else None

        if url is None:
            # had no luck with a remote URL
            if not isabs(path):
                # need to recode into a relative path "URL" in POSIX
                # style, even on windows
                url = posixpath.join(curdir, posix_relpath(path))
            else:
                url = path
        cmd += [url, path]
        self._git_custom_command('', cmd)
        # record dataset ID if possible for comprehesive metadata on
        # dataset components within the dataset itself
        subm_id = GitRepo(op.join(self.path, path)).config.get(
            'datalad.dataset.id', None)
        if subm_id:
            self._git_custom_command(
                '',
                ['git', 'config', '--file', '.gitmodules', '--replace-all',
                 'submodule.{}.datalad-id'.format(name), subm_id])
        # ensure supported setup
        _fixup_submodule_dotgit_setup(self, path)
        # TODO: return value

    def deinit_submodule(self, path, **kwargs):
        """Deinit a submodule

        Parameters
        ----------
        path: str
            path to the submodule; relative to `self.path`
        kwargs:
            see `__init__`
        """

        self._git_custom_command(path,
                                 ['git', 'submodule', 'deinit'] +
                                 to_options(**kwargs))
        # TODO: return value

    def update_submodule(self, path, mode='checkout', init=False):
        """Update a registered submodule.

        This will make the submodule match what the superproject expects by
        cloning missing submodules and updating the working tree of the
        submodules. The "updating" can be done in several ways depending
        on the value of submodule.<name>.update configuration variable, or
        the `mode` argument.

        Parameters
        ----------
        path : str
          Identifies which submodule to operate on by it's repository-relative
          path.
        mode : {checkout, rebase, merge}
          Update procedure to perform. 'checkout': the commit recorded in the
          superproject will be checked out in the submodule on a detached HEAD;
          'rebase': the current branch of the submodule will be rebased onto
          the commit recorded in the superproject; 'merge': the commit recorded
          in the superproject will be merged into the current branch in the
          submodule.
        init : bool
          If True, initialize all submodules for which "git submodule init" has
          not been called so far before updating.
          Primarily provided for internal purposes and should not be used directly
          since would result in not so annex-friendly .git symlinks/references
          instead of full featured .git/ directories in the submodules
        """
        cmd = ['git', 'submodule', 'update', '--%s' % mode]
        if init:
            cmd.append('--init')
            subgitpath = opj(self.path, path, '.git')
            if not exists(subgitpath):
                # TODO:  wouldn't with --init we get all those symlink'ed .git/?
                # At least let's warn
                lgr.warning(
                    "Do not use update_submodule with init=True to avoid git creating "
                    "symlinked .git/ directories in submodules"
                )
            #  yoh: I thought I saw one recently but thought it was some kind of
            #  an artifact from running submodule update --init manually at
            #  some point, but looking at this code now I worry that it was not
        self._git_custom_command(path, cmd)
        # TODO: return value

    def update_ref(self, ref, value, symbolic=False):
        """Update the object name stored in a ref "safely".

        Just a shim for `git update-ref` call if not symbolic, and
        `git symbolic-ref` if symbolic

        Parameters
        ----------
        ref : str
          Reference, such as `ref/heads/BRANCHNAME` or HEAD.
        value : str
          Value to update to, e.g. hexsha of a commit when updating for a
          branch ref, or branch ref if updating HEAD
        symbolic : None
          To instruct if ref is symbolic, e.g. should be used in case of
          ref=HEAD
        """
        self._git_custom_command(
            '',
            ['git', 'symbolic-ref' if symbolic else 'update-ref', ref, value]
        )

    def tag(self, tag, message=None):
        """Assign a tag to current commit

        Parameters
        ----------
        tag : str
          Custom tag label.
        message : str, optional
          If provided, would create an annotated tag with that message
        """
        # TODO later to be extended with tagging particular commits and signing
        # TODO: call in save.py complains about extensive logging. When does it
        # happen in what way? Figure out, whether to just silence it or raise or
        # whatever else.
        options = []
        if message:
            options += ['-m', message]
        self._git_custom_command(
            '', ['git', 'tag'] + options + [str(tag)],
            check_fake_dates=True
        )

    def get_tags(self, output=None):
        """Get list of tags

        Parameters
        ----------
        output : str, optional
          If given, limit the return value to a list of values matching that
          particular key of the tag properties.

        Returns
        -------
        list
          Each item is a dictionary with information on a tag. At present
          this includes 'hexsha', and 'name', where the latter is the string
          label of the tag, and the format the hexsha of the object the tag
          is attached to. The list is sorted by commit date, with the most
          recent commit being the last element.
        """
        tag_objs = sorted(
            self.repo.tags,
            key=lambda t: t.commit.committed_date
        )
        tags = [
            {
                'name': t.name,
                'hexsha': t.commit.hexsha
             }
            for t in tag_objs
        ]
        if output:
            return [t[output] for t in tags]
        else:
            return tags

    def describe(self, commitish=None, **kwargs):
        """ Quick and dirty implementation to call git-describe

        Parameters:
        -----------
        kwargs:
            transformed to cmdline options for git-describe;
            see __init__ for description of the transformation
        """
        # TODO: be more precise what failure to expect when and raise actual
        # errors
        cmd = ['git', 'describe'] + to_options(**kwargs)
        if commitish is not None:
            cmd.append(commitish)
        try:
            describe, outerr = self._git_custom_command(
                [],
                cmd,
                expect_fail=True)
            return describe.strip()
        # TODO: WTF "catch everything"?
        except:
            return None

    def get_tracking_branch(self, branch=None):
        """Get the tracking branch for `branch` if there is any.

        Parameters
        ----------
        branch: str
            local branch to look up. If none is given, active branch is used.

        Returns
        -------
        tuple
            (remote or None, refspec or None) of the tracking branch
        """
        if branch is None:
            branch = self.get_active_branch()
            if branch is None:
                return None, None

        track_remote = self.config.get('branch.{0}.remote'.format(branch), None)
        track_branch = self.config.get('branch.{0}.merge'.format(branch), None)
        return track_remote, track_branch

    @property
    def count_objects(self):
        """return dictionary with count, size(in KiB) information of git objects
        """

        count_cmd = ['git', 'count-objects', '-v']
        count_str, err = self._git_custom_command('', count_cmd)
        count = {key: int(value)
                 for key, value in [item.split(': ')
                                    for item in count_str.split('\n')
                                    if len(item.split(': ')) == 2]}
        return count

    def get_changed_files(self, staged=False, diff_filter='', index_file=None):
        """Return files that have changed between the index and working tree.

        Parameters
        ----------
        staged: bool, optional
          Consider changes between HEAD and the index instead of changes
          between the index and the working tree.
        diff_filter: str, optional
          Any value accepted by the `--diff-filter` option of `git diff`.
          Common ones include "A", "D", "M" for add, deleted, and modified
          files, respectively.
        index_file: str, optional
          Alternative index file for git to use
        """
        opts = ['--name-only', '-z']
        kwargs = {}
        if staged:
            opts.append('--staged')
        if diff_filter:
            opts.append('--diff-filter=%s' % diff_filter)
        if index_file:
            kwargs['env'] = {'GIT_INDEX_FILE': index_file}
        return [normpath(f)  # Call normpath to convert separators on Windows.
                for f in self.repo.git.diff(*opts, **kwargs).split('\0') if f]

    def get_missing_files(self):
        """Return a list of paths with missing files (and no staged deletion)"""
        return self.get_changed_files(diff_filter='D')

    def get_deleted_files(self):
        """Return a list of paths with deleted files (staged deletion)"""
        return self.get_changed_files(staged=True, diff_filter='D')

    def get_git_attributes(self):
        """Query gitattributes which apply to top level directory

        It is a thin compatibility/shortcut wrapper around more versatile
        get_gitattributes which operates on a list of paths and returns
        a dictionary per each path

        Returns
        -------
        dict:
          a dictionary with attribute name and value items relevant for the
          top ('.') directory of the repository, and thus most likely the
          default ones (if not overwritten with more rules) for all files within
          repo.
        """
        return self.get_gitattributes('.')['.']


    def get_gitattributes(self, path, index_only=False):
        """Query gitattributes for one or more paths

        Parameters
        ----------
        path: path or list
          Path(s) to query. Paths may be relative or absolute.
        index_only: bool
          Flag whether to consider only gitattribute setting that are reflected
          in the repository index, not just in the work tree content.

        Returns
        -------
        dict:
          Each key is a queried path (always relative to the repostiory root),
          each value is a dictionary with attribute
          name and value items. Attribute values are either True or False,
          for set and unset attributes, or are the literal attribute value.
        """
        path = assure_list(path)
        cmd = ["git", "check-attr", "-z", "--all"]
        if index_only:
            cmd.append('--cached')
        stdout, stderr = self._git_custom_command(path, cmd)
        # make sure we have one entry for each query path to
        # simplify work with the result
        attributes = {_normalize_path(self.path, p): {} for p in path}
        attr = []
        for item in stdout.split('\0'):
            attr.append(item)
            if len(attr) < 3:
                continue
            # we have a full record
            p, name, value = attr
            attrs = attributes[p]
            attrs[name] = \
                True if value == 'set' else False if value == 'unset' else value
            # done, reset item
            attr = []
        return attributes

    def set_gitattributes(self, attrs, attrfile='.gitattributes', mode='a'):
        """Set gitattributes

        By default appends additional lines to `attrfile`. Note, that later
        lines in `attrfile` overrule earlier ones, which may or may not be
        what you want. Set `mode` to 'w' to replace the entire file by
        what you provided in `attrs`.

        Parameters
        ----------
        attrs : list
          Each item is a 2-tuple, where the first element is a path pattern,
          and the second element is a dictionary with attribute key/value
          pairs. The attribute dictionary must use the same semantics as those
          returned by `get_gitattributes()`. Path patterns can use absolute paths,
          in which case they will be normalized relative to the directory
          that contains the target .gitattributes file (see `attrfile`).
        attrfile: path
          Path relative to the repository root of the .gitattributes file the
          attributes shall be set in.
        mode: str
          'a' to append .gitattributes, 'w' to replace it
        """

        git_attributes_file = op.join(self.path, attrfile)
        attrdir = op.dirname(git_attributes_file)
        if not op.exists(attrdir):
            os.makedirs(attrdir)
        with open(git_attributes_file, mode) as f:
            for pattern, attr in sorted(attrs, key=lambda x: x[0]):
                # normalize the pattern relative to the target .gitattributes file
                npath = _normalize_path(
                    op.join(self.path, op.dirname(attrfile)), pattern)
                attrline = u''
                if npath.count(' '):
                    # quote patterns with spaces
                    attrline += u'"{}"'.format(npath.replace('"', '\\"'))
                else:
                    attrline += npath
                for a in sorted(attr):
                    val = attr[a]
                    if val is True:
                        attrline += ' {}'.format(a)
                    elif val is False:
                        attrline += ' -{}'.format(a)
                    else:
                        attrline += ' {}={}'.format(a, val)
                f.write('\n{}'.format(attrline))


    def get_content_info(self, paths=None, ref=None, untracked='all'):
        """Get identifier and type information from repository content.

        This is simplified front-end for `git ls-files/tree`.

        Both commands differ in their behavior when queried about subdataset
        paths. ls-files will not report anything, ls-tree will report on the
        subdataset record. This function uniformly follows the behavior of
        ls-tree (report on the respective subdataset mount).

        Parameters
        ----------
        paths : list(patlib.PurePath)
          Specific paths, relative to the resolved repository root, to query
          info for. Paths must be normed to match the reporting done by Git,
          i.e. no parent dir components (ala "some/../this").
          If none are given, info is reported for all content.
        ref : gitref or None
          If given, content information is retrieved for this Git reference
          (via ls-tree), otherwise content information is produced for the
          present work tree (via ls-files). With a given reference, the
          reported content properties also contain a 'bytesize' record,
          stating the size of a file in bytes.
        untracked : {'no', 'normal', 'all'}
          If and how untracked content is reported when no `ref` was given:
          'no': no untracked files are reported; 'normal': untracked files
          and entire untracked directories are reported as such; 'all': report
          individual files even in fully untracked directories.

        Returns
        -------
        dict
          Each content item has an entry under a pathlib `Path` object instance
          pointing to its absolute path inside the repository (this path is
          guaranteed to be underneath `Repo.path`).
          Each value is a dictionary with properties:

          `type`
            Can be 'file', 'symlink', 'dataset', 'directory'

            Note that the reported type will not always match the type of
            content committed to Git, rather it will reflect the nature
            of the content minus platform/mode-specifics. For example,
            a symlink to a locked annexed file on Unix will have a type
            'file', reported, while a symlink to a file in Git or directory
            will be of type 'symlink'.

          `gitshasum`
            SHASUM of the item as tracked by Git, or None, if not
            tracked. This could be different from the SHASUM of the file
            in the worktree, if it was modified.

        Raises
        ------
        ValueError
          In case of an invalid Git reference (e.g. 'HEAD' in an empty
          repository)
        """
        lgr.debug('%s.get_content_info(...)', self)
        # TODO limit by file type to replace code in subdatasets command
        info = OrderedDict()

        if paths:
            # path matching will happen against what Git reports
            # and Git always reports POSIX paths
            # any incoming path has to be relative already, so we can simply
            # convert unconditionally
            paths = [ut.PurePosixPath(p) for p in paths]

        # this will not work in direct mode, but everything else should be
        # just fine
        if not ref:
            # make sure no operations are pending before we figure things
            # out in the worktree
            self.precommit()

            # --exclude-standard will make sure to honor and standard way
            # git can be instructed to ignore content, and will prevent
            # crap from contaminating untracked file reports
            cmd = ['git', 'ls-files',
                   '--stage', '-z', '-d', '-m', '--exclude-standard']
            # untracked report mode, using labels from `git diff` option style
            if untracked == 'all':
                cmd.append('-o')
            elif untracked == 'normal':
                cmd += ['-o', '--directory', '--no-empty-directory']
            elif untracked == 'no':
                pass
            else:
                raise ValueError(
                    'unknown value for `untracked`: %s', untracked)
            props_re = re.compile(
                r'(?P<type>[0-9]+) (?P<sha>.*) (.*)\t(?P<fname>.*)$')
        else:
            cmd = ['git', 'ls-tree', ref, '-z', '-r', '--full-tree', '-l']
            props_re = re.compile(
                r'(?P<type>[0-9]+) ([a-z]*) (?P<sha>[^ ]*) [\s]*(?P<size>[0-9-]+)\t(?P<fname>.*)$')

        lgr.debug('Query repo: %s', cmd)
        try:
            stdout, stderr = self._git_custom_command(
                # specifically always ask for a full report and
                # filter out matching path later on to
                # homogenize wrt subdataset content paths across
                # ls-files and ls-tree
                None,
                cmd,
                log_stderr=True,
                log_stdout=True,
                # not sure why exactly, but log_online has to be false!
                log_online=False,
                expect_stderr=False,
                shell=False,
                # we don't want it to scream on stdout
                expect_fail=True)
        except CommandError as exc:
            if "fatal: Not a valid object name" in str(exc):
                raise ValueError("Git reference '{}' invalid".format(ref))
            raise
        lgr.debug('Done query repo: %s', cmd)

        if ref:
            def _read_symlink_target_from_catfile(lines):
                # it is always the second line, all checks done upfront
                header = lines.readline()
                if header.rstrip().endswith('missing'):
                    # something we do not know about, should not happen
                    # in real use, but guard against to avoid stalling
                    return ''
                return lines.readline().rstrip()

            _get_link_target = BatchedCommand(
                ['git', 'cat-file', '--batch'],
                path=self.path,
                output_proc=_read_symlink_target_from_catfile,
            )
        else:
            def try_readlink(path):
                try:
                    return os.readlink(path)
                except OSError:
                    # readlink will fail if the symlink reported by ls-files is
                    # not in the working tree (it could be removed or
                    # unlocked). Fall back to a slower method.
                    return op.realpath(path)

            _get_link_target = try_readlink

        try:
            self._get_content_info_line_helper(
                paths,
                ref,
                info,
                stdout.split('\0'),
                props_re,
                _get_link_target)
        finally:
            if ref:
                # cancel batch process
                _get_link_target.close()

        lgr.debug('Done %s.get_content_info(...)', self)
        return info

    def _get_content_info_line_helper(self, paths, ref, info, lines,
                                      props_re, get_link_target):
        """Internal helper of get_content_info() to parse Git output"""
        mode_type_map = {
            '100644': 'file',
            '100755': 'file',
            '120000': 'symlink',
            '160000': 'dataset',
        }
        for line in lines:
            if not line:
                continue
            inf = {}
            props = props_re.match(line)
            if not props:
                # not known to Git, but Git always reports POSIX
                path = ut.PurePosixPath(line)
                inf['gitshasum'] = None
            else:
                # again Git reports always in POSIX
                path = ut.PurePosixPath(props.group('fname'))

            # rejects paths as early as possible

            # the function assumes that any `path` is a relative path lib
            # instance if there were path constraints given, we need to reject
            # paths now
            # reject anything that is:
            # - not a direct match with a constraint
            # - has no constraint as a parent
            #   (relevant to find matches of regular files in a repository)
            # - is not a parent of a constraint
            #   (relevant for finding the matching subds entry for
            #    subds-content paths)
            if paths \
                and not any(
                    path == c or path in c.parents or c in path.parents
                    for c in paths):
                continue

            # revisit the file props after this path has not been rejected
            if props:
                inf['gitshasum'] = props.group('sha')
                inf['type'] = mode_type_map.get(
                    props.group('type'), props.group('type'))
                if inf['type'] == 'symlink' and \
                        ((ref is None and '.git/annex/objects' in \
                          ut.Path(
                            get_link_target(text_type(self.pathobj / path))
                          ).as_posix()) or \
                         (ref and \
                          '.git/annex/objects' in get_link_target(
                              u'{}:{}'.format(
                                  ref, text_type(path))))
                        ):
                    # report annex symlink pointers as file, their
                    # symlink-nature is a technicality that is dependent
                    # on the particular mode annex is in
                    inf['type'] = 'file'

                if ref and inf['type'] == 'file':
                    inf['bytesize'] = int(props.group('size'))

            # join item path with repo path to get a universally useful
            # path representation with auto-conversion and tons of other
            # stuff
            path = self.pathobj.joinpath(path)
            if 'type' not in inf:
                # be nice and assign types for untracked content
                inf['type'] = 'symlink' if path.is_symlink() \
                    else 'directory' if path.is_dir() else 'file'
            info[path] = inf

    def status(self, paths=None, untracked='all', eval_submodule_state='full'):
        """Simplified `git status` equivalent.

        Parameters
        ----------
        paths : list or None
          If given, limits the query to the specified paths. To query all
          paths specify `None`, not an empty list. If a query path points
          into a subdataset, a report is made on the subdataset record
          within the queried dataset only (no recursion).
        untracked : {'no', 'normal', 'all'}
          If and how untracked content is reported when no `ref` was given:
          'no': no untracked files are reported; 'normal': untracked files
          and entire untracked directories are reported as such; 'all': report
          individual files even in fully untracked directories.
        eval_submodule_state : {'full', 'commit', 'no'}
          If 'full' (the default), the state of a submodule is evaluated by
          considering all modifications, with the treatment of untracked files
          determined by `untracked`. If 'commit', the modification check is
          restricted to comparing the submodule's HEAD commit to the one
          recorded in the superdataset. If 'no', the state of the subdataset is
          not evaluated.

        Returns
        -------
        dict
          Each content item has an entry under a pathlib `Path` object instance
          pointing to its absolute path inside the repository (this path is
          guaranteed to be underneath `Repo.path`).
          Each value is a dictionary with properties:

          `type`
            Can be 'file', 'symlink', 'dataset', 'directory'
          `state`
            Can be 'added', 'untracked', 'clean', 'deleted', 'modified'.
        """
        lgr.debug('Query status of %r for %s paths',
                  self, len(paths) if paths else 'all')
        return self.diffstatus(
            fr='HEAD' if self.get_hexsha() else None,
            to=None,
            paths=paths,
            untracked=untracked,
            eval_submodule_state=eval_submodule_state)

    def diff(self, fr, to, paths=None, untracked='all',
             eval_submodule_state='full'):
        """Like status(), but reports changes between to arbitrary revisions

        Parameters
        ----------
        fr : str
          Revision specification (anything that Git understands). Passing
          `None` considers anything in the target state as new.
        to : str or None
          Revision specification (anything that Git understands), or None
          to compare to the state of the work tree.
        paths : list or None
          If given, limits the query to the specified paths. To query all
          paths specify `None`, not an empty list.
        untracked : {'no', 'normal', 'all'}
          If and how untracked content is reported when no `ref` was given:
          'no': no untracked files are reported; 'normal': untracked files
          and entire untracked directories are reported as such; 'all': report
          individual files even in fully untracked directories.
        eval_submodule_state : {'full', 'commit', 'no'}
          If 'full' (the default), the state of a submodule is evaluated by
          considering all modifications, with the treatment of untracked files
          determined by `untracked`. If 'commit', the modification check is
          restricted to comparing the submodule's HEAD commit to the one
          recorded in the superdataset. If 'no', the state of the subdataset is
          not evaluated.

        Returns
        -------
        dict
          Each content item has an entry under a pathlib `Path` object instance
          pointing to its absolute path inside the repository (this path is
          guaranteed to be underneath `Repo.path`).
          Each value is a dictionary with properties:

          `type`
            Can be 'file', 'symlink', 'dataset', 'directory'
          `state`
            Can be 'added', 'untracked', 'clean', 'deleted', 'modified'.
        """
        return {k: v for k, v in iteritems(self.diffstatus(
            fr=fr, to=to, paths=paths,
            untracked=untracked,
            eval_submodule_state=eval_submodule_state))
            if v.get('state', None) != 'clean'}

    def diffstatus(self, fr, to, paths=None, untracked='all',
                   eval_submodule_state='full', _cache=None):
        """Like diff(), but reports the status of 'clean' content too"""
        return self._diffstatus(
            fr,to, paths, untracked, eval_submodule_state, _cache)

    def _diffstatus(self, fr, to, paths, untracked, eval_state, _cache):
        """Just like diffstatus(), but supports an additional evaluation
        state 'global'. If given, it will return a single 'modified'
        (vs. 'clean') state label for the entire repository, as soon as
        it can."""
        def _get_cache_key(label, paths, ref, untracked=None):
            return self.path, label, tuple(paths) if paths else None, \
                ref, untracked

        if _cache is None:
            _cache = {}

        if paths:
            # at this point we must normalize paths to the form that
            # Git would report them, to easy matching later on
            paths = [ut.Path(p) for p in paths]
            paths = [
                p.relative_to(self.pathobj) if p.is_absolute() else p
                for p in paths
            ]

        # TODO report more info from get_content_info() calls in return
        # value, those are cheap and possibly useful to a consumer
        # we need (at most) three calls to git
        if to is None:
            # everything we know about the worktree, including os.stat
            # for each file
            key = _get_cache_key('ci', paths, None, untracked)
            if key in _cache:
                to_state = _cache[key]
            else:
                to_state = self.get_content_info(
                    paths=paths, ref=None, untracked=untracked)
                _cache[key] = to_state
            # we want Git to tell us what it considers modified and avoid
            # reimplementing logic ourselves
            key = _get_cache_key('mod', paths, None)
            if key in _cache:
                modified = _cache[key]
            else:
                modified = set(
                    self.pathobj.joinpath(ut.PurePosixPath(p))
                    for p in self._git_custom_command(
                        # low-level code cannot handle pathobjs
                        [text_type(p) for p in paths] if paths else None,
                        ['git', 'ls-files', '-z', '-m'])[0].split('\0')
                    if p)
                _cache[key] = modified
        else:
            key = _get_cache_key('ci', paths, to)
            if key in _cache:
                to_state = _cache[key]
            else:
                to_state = self.get_content_info(paths=paths, ref=to)
                _cache[key] = to_state
            # we do not need worktree modification detection in this case
            modified = None
        # origin state
        key = _get_cache_key('ci', paths, fr)
        if key in _cache:
            from_state = _cache[key]
        else:
            if fr:
                from_state = self.get_content_info(paths=paths, ref=fr)
            else:
                # no ref means from nothing
                from_state = {}
            _cache[key] = from_state

        status = OrderedDict()
        for f, to_state_r in iteritems(to_state):
            props = None
            if f not in from_state:
                # this is new, or rather not known to the previous state
                props = dict(
                    state='added' if to_state_r['gitshasum'] else 'untracked',
                    type=to_state_r['type'],
                )
            elif to_state_r['gitshasum'] == from_state[f]['gitshasum'] and \
                    (modified is None or f not in modified):
                if to_state_r['type'] != 'dataset':
                    # no change in git record, and no change on disk
                    props = dict(
                        state='clean' if f.exists() or \
                              f.is_symlink() else 'deleted',
                        type=to_state_r['type'],
                    )
                else:
                    # a dataset
                    props = dict(type=to_state_r['type'])
                    if to is not None:
                        # we can only be confident without looking
                        # at the worktree, if we compare to a recorded
                        # state
                        props['state'] = 'clean'
                    else:
                        # report the shasum that we know, for further
                        # wrangling of subdatasets below
                        props['gitshasum'] = to_state_r['gitshasum']
                        props['prev_gitshasum'] = from_state[f]['gitshasum']
            else:
                # change in git record, or on disk
                props = dict(
                    # TODO we could have a new file that is already staged
                    # but had subsequent modifications done to it that are
                    # unstaged. Such file would presently show up as 'added'
                    # ATM I think this is OK, but worth stating...
                    state='modified' if f.exists() or \
                    f.is_symlink() else 'deleted',
                    # TODO record before and after state for diff-like use
                    # cases
                    type=to_state_r['type'],
                )
            state = props.get('state', None)
            if eval_state == 'global' and \
                    state not in ('clean', None):
                # any modification means globally 'modified'
                return 'modified'
            if state in ('clean', 'added', 'modified'):
                props['gitshasum'] = to_state_r['gitshasum']
                if 'bytesize' in to_state_r:
                    # if we got this cheap, report it
                    props['bytesize'] = to_state_r['bytesize']
                elif props['state'] == 'clean' and 'bytesize' in from_state[f]:
                    # no change, we can take this old size info
                    props['bytesize'] = from_state[f]['bytesize']
            if state in ('clean', 'modified', 'deleted'):
                props['prev_gitshasum'] = from_state[f]['gitshasum']
            status[f] = props

        for f, from_state_r in iteritems(from_state):
            if f not in to_state:
                # we new this, but now it is gone and Git is not complaining
                # about it being missing -> properly deleted and deletion
                # stages
                status[f] = dict(
                    state='deleted',
                    type=from_state_r['type'],
                    # report the shasum to distinguish from a plainly vanished
                    # file
                    gitshasum=from_state_r['gitshasum'],
                )
                if eval_state == 'global':
                    return 'modified'

        if to is not None or eval_state == 'no':
            # if we have `to` we are specifically comparing against
            # a recorded state, and this function only attempts
            # to label the state of a subdataset, not investigate
            # specifically what the changes in subdatasets are
            # this is done by a high-level command like rev-diff
            # so the comparison within this repo and the present
            # `state` label are all we need, and they are done already
            if eval_state == 'global':
                return 'clean'
            else:
                return status

        # loop over all subdatasets and look for additional modifications
        for f, st in iteritems(status):
            f = text_type(f)
            if 'state' in st or not st['type'] == 'dataset':
                # no business here
                continue
            if not GitRepo.is_valid_repo(f):
                # submodule is not present, no chance for a conflict
                st['state'] = 'clean'
                continue
            # we have to recurse into the dataset and get its status
            subrepo = GitRepo(f)
            subrepo_commit = subrepo.get_hexsha()
            st['gitshasum'] = subrepo_commit
            # subdataset records must be labeled clean up to this point
            # test if current commit in subdataset deviates from what is
            # recorded in the dataset
            st['state'] = 'modified' \
                if st['prev_gitshasum'] != subrepo_commit \
                else 'clean'
            if eval_state == 'global' and st['state'] == 'modified':
                return 'modified'
            if eval_state == 'commit':
                continue
            # the recorded commit did not change, so we need to make
            # a more expensive traversal
            st['state'] = subrepo._diffstatus(
                # we can use 'HEAD' because we know that the commit
                # did not change. using 'HEAD' will facilitate
                # caching the result
                fr='HEAD',
                to=None,
                paths=None,
                untracked=untracked,
                eval_state='global',
                _cache=_cache) if st['state'] == 'clean' else 'modified'
            if eval_state == 'global' and st['state'] == 'modified':
                return 'modified'

        if eval_state == 'global':
            return 'clean'
        else:
            return status

    def _save_pre(self, paths, _status, **kwargs):
        # helper to get an actionable status report
        if paths is not None and not paths and not _status:
            return
        if _status is None:
            if 'untracked' not in kwargs:
                kwargs['untracked'] = 'normal'
            status = self.status(
                paths=paths,
                **{k: kwargs[k] for k in kwargs
                   if k in ('untracked', 'eval_submodule_state')})
        else:
            # we want to be able to add items down the line
            # make sure to detach from prev. owner
            status = _status.copy()
        status = OrderedDict(
            (k, v) for k, v in iteritems(status)
            if v.get('state', None) != 'clean'
        )
        return status

    def get_staged_paths(self):
        """Returns a list of any stage repository path(s)

        This is a rather fast call, as it will not depend on what is going on
        in the worktree.
        """
        try:
            stdout, stderr = self._git_custom_command(
                None,
                ['git', 'diff', '--name-only', '--staged'],
                cwd=self.path,
                log_stderr=True,
                log_stdout=True,
                log_online=False,
                expect_stderr=False,
                expect_fail=True)
        except CommandError as e:
            lgr.debug(exc_str(e))
            stdout = ''
        return [f for f in stdout.split('\n') if f]

    def _save_post(self, message, status, partial_commit):
        # helper to commit changes reported in status
        _datalad_msg = False
        if not message:
            message = 'Recorded changes'
            _datalad_msg = True

        # TODO remove pathobj stringification when commit() can
        # handle it
        to_commit = [text_type(f.relative_to(self.pathobj))
                     for f, props in iteritems(status)] \
                    if partial_commit else None
        if not partial_commit or to_commit:
            # we directly call GitRepo.commit() to avoid a whole slew
            # if direct-mode safeguards and workarounds in the AnnexRepo
            # implementation (which also run an additional dry-run commit
            GitRepo.commit(
                self,
                files=to_commit,
                msg=message,
                _datalad_msg=_datalad_msg,
                options=None,
                # do not raise on empty commit
                # it could be that the `add` in this save-cycle has already
                # brought back a 'modified' file into a clean state
                careless=True,
            )

    def save(self, message=None, paths=None, _status=None, **kwargs):
        """Save dataset content.

        Parameters
        ----------
        message : str or None
          A message to accompany the changeset in the log. If None,
          a default message is used.
        paths : list or None
          Any content with path matching any of the paths given in this
          list will be saved. Matching will be performed against the
          dataset status (GitRepo.status()), or a custom status provided
          via `_status`. If no paths are provided, ALL non-clean paths
          present in the repo status or `_status` will be saved.
        _status : dict or None
          If None, Repo.status() will be queried for the given `ds`. If
          a dict is given, its content will be used as a constraint.
          For example, to save only modified content, but no untracked
          content, set `paths` to None and provide a `_status` that has
          no entries for untracked content.
        **kwargs :
          Additional arguments that are passed to underlying Repo methods.
          Supported:

          - git : bool (passed to Repo.add()
          - eval_submodule_state : {'full', 'commit', 'no'}
            passed to Repo.status()
          - untracked : {'no', 'normal', 'all'} - passed to Repo.satus()
        """
        return list(
            self.save_(
                message=message,
                paths=paths,
                _status=_status,
                **kwargs
            )
        )

    def save_(self, message=None, paths=None, _status=None, **kwargs):
        """Like `save()` but working as a generator."""
        from datalad.interface.results import get_status_dict

        status = self._save_pre(paths, _status, **kwargs)
        if not status:
            # all clean, nothing todo
            lgr.debug('Nothing to save in %r, exiting early', self)
            return

        # three things are to be done:
        # - remove (deleted if not already staged)
        # - add (modified/untracked)
        # - commit (with all paths that have been touched, to bypass
        #   potential pre-staged bits)

        need_partial_commit = True if self.get_staged_paths() else False

        # remove first, because removal of a subds would cause a
        # modification of .gitmodules to be added to the todo list
        to_remove = [
            # TODO remove pathobj stringification when delete() can
            # handle it
            text_type(f.relative_to(self.pathobj))
            for f, props in iteritems(status)
            if props.get('state', None) == 'deleted' and
            # staged deletions have a gitshasum reported for them
            # those should not be processed as git rm will error
            # due to them being properly gone already
            not props.get('gitshasum', None)]
        vanished_subds = any(
            props.get('type', None) == 'dataset' and
            props.get('state', None) == 'deleted'
            for f, props in iteritems(status))
        if to_remove:
            for r in self.remove(
                    to_remove,
                    # we would always see individual files
                    recursive=False):
                # TODO normalize result
                yield get_status_dict(
                    action='delete',
                    refds=self.pathobj,
                    # TODO make remove() report the type
                    # for now it claims to report on files only
                    type='file',
                    path=(self.pathobj / ut.PurePosixPath(r)),
                    # make remove() report on failures too
                    status='ok',
                    logger=lgr)

        # TODO this additonal query should not be, base on status as given
        # if anyhow possible, however, when paths are given, status may
        # not contain all required information. In case of path=None AND
        # _status=None, we should be able to avoid this, because
        # status should have the full info already
        # looks for contained repositories
        added_submodule = False
        untracked_dirs = [f.relative_to(self.pathobj)
                          for f, props in iteritems(status)
                          if props.get('state', None) == 'untracked' and
                          props.get('type', None) == 'directory']
        if untracked_dirs:
            to_add_submodules = [sm for sm, sm_props in iteritems(
                self.get_content_info(
                    untracked_dirs,
                    ref=None,
                    # request exhaustive list, so that everything that is
                    # still reported as a directory must be its own repository
                    untracked='all'))
                if sm_props.get('type', None) == 'directory']
            for cand_sm in to_add_submodules:
                try:
                    self.add_submodule(
                        text_type(cand_sm.relative_to(self.pathobj)),
                        url=None, name=None)
                except (CommandError, InvalidGitRepositoryError) as e:
                    yield get_status_dict(
                        action='add_submodule',
                        ds=self,
                        path=self.pathobj / ut.PurePosixPath(cand_sm),
                        status='error',
                        message=e.stderr if hasattr(e, 'stderr')
                        else ('not a Git repository: %s', exc_str(e)),
                        logger=lgr)
                    continue
                added_submodule = True
        if not need_partial_commit:
            # without a partial commit an AnnexRepo would ignore any submodule
            # path in its add helper, hence `git add` them explicitly
            to_stage_submodules = {
                text_type(f.relative_to(self.pathobj)): props
                for f, props in iteritems(status)
                if props.get('state', None) in ('modified', 'untracked')
                and props.get('type', None) == 'dataset'}
            if to_stage_submodules:
                lgr.debug(
                    '%i submodule path(s) to stage in %r %s',
                    len(to_stage_submodules), self,
                    to_stage_submodules
                    if len(to_stage_submodules) < 10 else '')
                for r in GitRepo._save_add(
                        self,
                        to_stage_submodules,
                        git_opts=None):
                    # TODO the helper can yield proper dicts right away
                    yield get_status_dict(
                        action=r.get('command', 'add'),
                        refds=self.pathobj,
                        type='file',
                        path=(self.pathobj / ut.PurePosixPath(r['file']))
                        if 'file' in r else None,
                        status='ok' if r.get('success', None) else 'error',
                        key=r.get('key', None),
                        logger=lgr)

        if added_submodule or vanished_subds:
            # need to include .gitmodules in what needs saving
            status[self.pathobj.joinpath('.gitmodules')] = dict(
                type='file', state='modified')
            if hasattr(self, 'annexstatus') and not kwargs.get('git', False):
                # we cannot simply hook into the coming add-call
                # as this would go to annex, so make a dedicted git-add
                # call to ensure .gitmodules is not annexed
                # in any normal DataLad dataset .gitattributes will
                # prevent this, but in a plain repo it won't
                # https://github.com/datalad/datalad/issues/3306
                for r in GitRepo._save_add(
                        self,
                        {op.join(self.path, '.gitmodules'): None}):
                    yield get_status_dict(
                        action='add',
                        refds=self.pathobj,
                        type='file',
                        path=(self.pathobj / ut.PurePosixPath(r['file'])),
                        status='ok' if r.get('success', None) else 'error',
                        logger=lgr)
        to_add = {
            # TODO remove pathobj stringification when add() can
            # handle it
            text_type(f.relative_to(self.pathobj)): props
            for f, props in iteritems(status)
            if props.get('state', None) in ('modified', 'untracked')}
        if to_add:
            lgr.debug(
                '%i path(s) to add to %s %s',
                len(to_add), self, to_add if len(to_add) < 10 else '')
            for r in self._save_add(
                    to_add,
                    git_opts=None,
                    **{k: kwargs[k] for k in kwargs
                       if k in (('git',) if hasattr(self, 'annexstatus')
                                else tuple())}):
                # TODO the helper can yield proper dicts right away
                yield get_status_dict(
                    action=r.get('command', 'add'),
                    refds=self.pathobj,
                    type='file',
                    path=(self.pathobj / ut.PurePosixPath(r['file']))
                    if 'file' in r else None,
                    status='ok' if r.get('success', None) else 'error',
                    key=r.get('key', None),
                    logger=lgr)

        self._save_post(message, status, need_partial_commit)
        # TODO yield result for commit, prev helper checked hexsha pre
        # and post...

    def _save_add(self, files, git_opts=None):
        """Simple helper to add files in save()"""
        try:
            # without --verbose git 2.9.3  add does not return anything
            add_out = self._git_custom_command(
                list(files.keys()),
                ['git', 'add'] + assure_list(git_opts) + ['--verbose']
            )
            # get all the entries
            for o in self._process_git_get_output(*add_out):
                yield o
        except OSError as e:
            lgr.error("add: %s" % e)
            raise


# TODO
# remove submodule: nope, this is just deinit_submodule + remove
# status?


def _fixup_submodule_dotgit_setup(ds, relativepath):
    """Implementation of our current of .git in a subdataset

    Each subdataset/module has its own .git directory where a standalone
    repository would have it. No gitdir files, no symlinks.
    """
    # move .git to superrepo's .git/modules, remove .git, create
    # .git-file
    path = opj(ds.path, relativepath)
    subds_dotgit = opj(path, ".git")
    src_dotgit = GitRepo.get_git_dir(path)

    if src_dotgit == '.git':
        # this is what we want
        return

    # first we want to remove any conflicting worktree setup
    # done by git to find the checkout at the mountpoint of the
    # submodule, if we keep that, any git command will fail
    # after we move .git
    GitRepo(path, init=False).config.unset(
        'core.worktree', where='local')
    # what we have here is some kind of reference, remove and
    # replace by the target
    os.remove(subds_dotgit)
    # make absolute
    src_dotgit = opj(path, src_dotgit)
    # move .git
    from os import rename, listdir, rmdir
    assure_dir(subds_dotgit)
    for dot_git_entry in listdir(src_dotgit):
        rename(opj(src_dotgit, dot_git_entry),
               opj(subds_dotgit, dot_git_entry))
    assert not listdir(src_dotgit)
    rmdir(src_dotgit)<|MERGE_RESOLUTION|>--- conflicted
+++ resolved
@@ -754,27 +754,19 @@
         # Set by fake_dates_enabled to cache config value across this instance.
         self._fake_dates_enabled = None
 
-<<<<<<< HEAD
         self.pathobj = ut.Path(self.path)
 
     def _create_empty_repo(self, path, sanity_checks=True, **kwargs):
         if not op.lexists(path):
             os.makedirs(path)
-        elif sanity_checks:
-=======
-    def _create_empty_repo(self, path, **kwargs):
-        # the issue: https://github.com/datalad/datalad/issues/3295
-        # discussion to just issue a warning:
-        #   https://github.com/datalad/datalad/pull/3296
-        if external_versions['cmd:git'] < '2.14.0':
+        elif sanity_checks and external_versions['cmd:git'] < '2.14.0':
             warnings.warn(
                 "Your git version (%s) is too old, we will not safe-guard "
                 "against creating a new repository under already known to git "
                 "subdirectory" % external_versions['cmd:git'],
                 OutdatedExternalDependencyWarning
             )
-        elif op.lexists(path):
->>>>>>> b12a4cc5
+        elif sanity_checks:
             # Verify that we are not trying to initialize a new git repository
             # under a directory some files of which are already tracked by git
             # use case: https://github.com/datalad/datalad/issues/3068
