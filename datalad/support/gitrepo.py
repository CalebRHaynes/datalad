--- conflicted
+++ resolved
@@ -947,11 +947,6 @@
             return []
         return self.repo.submodules
 
-<<<<<<< HEAD
-    # TODO add_submodule
-    # remove submodule
-    # status?
-=======
     def add_submodule(self, path, name=None, url=None, branch=None):
         """Add a new submodule to the repository.
 
@@ -1028,9 +1023,6 @@
         cmd += ['--', path]
         self._git_custom_command('', cmd)
 
-
-
 # TODO
 # remove submodule
 # status?
->>>>>>> 4718946c
