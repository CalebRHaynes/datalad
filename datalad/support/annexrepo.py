--- conflicted
+++ resolved
@@ -13,7 +13,7 @@
 """
 
 from os import linesep
-from os.path import join as p_join, exists, normpath, isabs, commonprefix, relpath
+from os.path import join, exists, normpath, isabs, commonprefix, relpath
 import logging
 
 from ConfigParser import NoOptionError
@@ -92,7 +92,7 @@
         #       fine grained.
 
         # Check whether an annex already exists at destination
-        if not exists(p_join(self.path, '.git', 'annex')):
+        if not exists(join(self.path, '.git', 'annex')):
             lgr.debug('No annex found in %s. Creating a new one ...' % self.path)
             self._annex_init()
 
@@ -165,16 +165,11 @@
         # not existing paths, etc.
 
         self.cmd_call_wrapper.run(['git', 'annex', 'init'], cwd=self.path)
-<<<<<<< HEAD
         # TODO: When to expect stderr? on crippled filesystem for example (think so)?
 
     @_options_decorator
     @files_decorator
     def annex_get(self, files, options=[]):
-=======
-
-    def annex_get(self, files, **kwargs):
->>>>>>> 80a16c61
         """Get the actual content of files
 
         Parameters:
@@ -186,9 +181,7 @@
             "--from=myremote"
         """
 
-        cmd_list = ['git', 'annex', 'get']
-        cmd_list.extend(options)
-        cmd_list.extend(files)
+        cmd_list = ['git', 'annex', 'get'] + options + files
 
         #don't capture stderr, since it provides progress display
         self.cmd_call_wrapper.run(cmd_list, log_stdout=True, log_stderr=False, log_online=True,
@@ -205,13 +198,9 @@
             list of paths to add to the annex
         """
 
-        cmd_list = ['git', 'annex', 'add']
-        cmd_list.extend(options)
-        cmd_list.extend(files)
-
+        cmd_list = ['git', 'annex', 'add'] + options + files
         self.cmd_call_wrapper.run(cmd_list, cwd=self.path)
 
-<<<<<<< HEAD
     def annex_proxy(self, git_cmd):
         """Use git-annex as a proxy to git
 
@@ -224,8 +213,7 @@
 
         Returns:
         --------
-        output: str
-            a str containing stdout of the command
+        str containing stdout of the command
         """
 
         cmd_str = "git annex proxy -- %s" % git_cmd
@@ -235,7 +223,7 @@
             lgr.warning("annex_proxy() called in indirect mode: %s" % git_cmd)
             raise CommandNotAvailableError(cmd=cmd_str, msg="Proxy doesn't make sense if not in direct mode.")
         try:
-            output = self.cmd_call_wrapper(cmd_str, shell=True, return_output=True, cwd=self.path)
+            output = self.cmd_call_wrapper(cmd_str, shell=True, cwd=self.path)
         except CommandError, e:
             if "Unknown command" in output[1]:
                 raise CommandNotAvailableError(cmd=cmd_str, msg=e.msg, stderr=e.stderr, stdout=e.stdout)
@@ -266,10 +254,10 @@
         cmd_str = ' '.join(cmd_list)  # have a string for messages
 
         try:
-            output = self.cmd_call_wrapper.run(cmd_list, return_output=True, cwd=self.path)
+            output = self.cmd_call_wrapper.run(cmd_list, cwd=self.path)
         except CommandError, e:
             if e.code == 1:
-                if not exists(p_join(self.path, path)):
+                if not exists(join(self.path, path)):
                     raise IOError(e.code, "File not found.", path)
                 elif path in self.get_indexed_files():
                     # if we got here, the file is present and in git, but not in the annex
@@ -300,11 +288,10 @@
         if len(files) > 1:
             raise NotImplementedError("No handling of multiple files implemented yet for file_has_content()!")
 
-        cmd_list = ['git', 'annex', 'find']
-        cmd_list.extend(files)
-
-        try:
-            output = self.cmd_call_wrapper.run(cmd_list, return_output=True, cwd=self.path)
+        cmd_list = ['git', 'annex', 'find'] + files
+
+        try:
+            output = self.cmd_call_wrapper.run(cmd_list, cwd=self.path)
         except CommandError, e:
             if e.code == 1 and \
                     "%s not found" % files[0] in e.stderr:
@@ -312,10 +299,7 @@
             else:
                 raise
 
-        if files[0] in output[0]:
-            return True
-        else:
-            return False
+        return files[0] in output[0]
 
     @files_decorator
     def annex_add_to_git(self, files):
@@ -328,13 +312,7 @@
         """
 
         if self.is_direct_mode():
-            cmd_list = ['git', '-c', 'core.bare=false', 'add']
-            cmd_list.extend(files)
+            cmd_list = ['git', '-c', 'core.bare=false', 'add'] + files
             self.cmd_call_wrapper.run(cmd_list, cwd=self.path)
-
         else:
-            self.git_add(files)
-=======
-        #don't capture stderr, since it provides progress display
-        self.cmd_call_wrapper.run(cmd_str, log_stderr=False)
->>>>>>> 80a16c61
+            self.git_add(files)