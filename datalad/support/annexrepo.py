--- conflicted
+++ resolved
@@ -1733,9 +1733,12 @@
         # `is_under_annex`. `fn` is the annex command used to do the check, and
         # `quick_fn` is the non-annex variant.
         pointers = self.supports_unlocked_pointers
-<<<<<<< HEAD
         # We're only concerned about modified files in V6+ mode. In V5
         # `find` returns an empty string for unlocked files.
+        #
+        # ATTN: test_AnnexRepo_file_has_content has a failure before Git
+        # v2.13 (tested back to v2.9) because this diff call unexpectedly
+        # reports a type change as modified.
         modified = [
             f for f in self.call_git_items_(
                 ['diff', '--name-only', '-z'], sep='\0')
@@ -1744,25 +1747,6 @@
         return [bool(annex_res.get(f) and
                      not (pointers and normpath(f) in modified))
                 for f in files]
-=======
-        if pointers or batch or not allow_quick:
-            # We're only concerned about modified files in V6+ mode. In V5
-            # `find` returns an empty string for unlocked files.
-            #
-            # ATTN: test_AnnexRepo_file_has_content has a failure before Git
-            # v2.13 (tested back to v2.9) because this diff call unexpectedly
-            # reports a type change as modified.
-            modified = [
-                f for f in self.call_git_items_(
-                    ['diff', '--name-only', '-z'], sep='\0')
-                if f] if pointers else []
-            annex_res = fn(files, normalize_paths=False, batch=batch)
-            return [bool(annex_res.get(f) and
-                         not (pointers and normpath(f) in modified))
-                    for f in files]
-        else:  # ad-hoc check which should be faster than call into annex
-            return [quick_fn(f) for f in files]
->>>>>>> 96cf43e3
 
     @normalize_paths
     def file_has_content(self, files, allow_quick=False, batch=False):
