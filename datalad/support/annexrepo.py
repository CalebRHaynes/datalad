# emacs: -*- mode: python; py-indent-offset: 4; tab-width: 4; indent-tabs-mode: nil -*-
# ex: set sts=4 ts=4 sw=4 noet:
# ## ### ### ### ### ### ### ### ### ### ### ### ### ### ### ### ### ### ### ##
#
#   See COPYING file distributed along with the datalad package for the
#   copyright and license terms.
#
# ## ### ### ### ### ### ### ### ### ### ### ### ### ### ### ### ### ### ### ##
"""Interface to git-annex by Joey Hess.

For further information on git-annex see https://git-annex.branchable.com/.

"""

import json
import logging
import re
import shlex
from os import linesep
from os import unlink
from os.path import join as opj
from os.path import exists
from os.path import islink
from os.path import realpath
from os.path import lexists
from os.path import isdir
from subprocess import Popen, PIPE
from functools import wraps

from six import string_types
from six.moves import filter
from six.moves.configparser import NoOptionError
from six.moves.configparser import NoSectionError

from datalad import ssh_manager
from datalad.dochelpers import exc_str
from datalad.utils import auto_repr
from datalad.utils import on_windows
from datalad.cmd import GitRunner

# imports from same module:
from .gitrepo import GitRepo
from .gitrepo import NoSuchPathError
from .gitrepo import normalize_path
from .gitrepo import normalize_paths
from .gitrepo import GitCommandError
from .gitrepo import to_options
from .exceptions import CommandNotAvailableError
from .exceptions import CommandError
from .exceptions import FileNotInAnnexError
from .exceptions import FileInGitError
from .exceptions import AnnexBatchCommandError
from .exceptions import InsufficientArgumentsError
from git import InvalidGitRepositoryError

lgr = logging.getLogger('datalad.annex')


class AnnexRepo(GitRepo):
    """Representation of an git-annex repository.

    Paths given to any of the class methods will be interpreted as relative
    to PWD, in case this is currently beneath AnnexRepo's base dir
    (`self.path`). If PWD is outside of the repository, relative paths
    will be interpreted as relative to `self.path`. Absolute paths will be
    accepted either way.
    """

    __slots__ = GitRepo.__slots__ + ['always_commit', '_batched', '_direct_mode', '_uuid']

    # Web remote has a hard-coded UUID we might (ab)use
    WEB_UUID = "00000000-0000-0000-0000-000000000001"

    def __init__(self, path, url=None, runner=None,
                 direct=False, backend=None, always_commit=True, create=True,
                 init=False, batch_size=None, version=None, description=None,
                 git_opts=None, annex_opts=None, annex_init_opts=None):
        """Creates representation of git-annex repository at `path`.

        AnnexRepo is initialized by giving a path to the annex.
        If no annex exists at that location, a new one is created.
        Optionally give url to clone from.

        Parameters
        ----------
        path: str
          path to git-annex repository. In case it's not an absolute path, it's
          relative to PWD
        url: str, optional
          url to the to-be-cloned repository. Requires valid git url
          according to
          http://www.kernel.org/pub/software/scm/git/docs/git-clone.html#URLS .
        runner: Runner, optional
          Provide a Runner in case AnnexRepo shall not create it's own.
          This is especially needed in case of desired dry runs.
        direct: bool, optional
          If True, force git-annex to use direct mode
        backend: str, optional
          Set default backend used by this annex. This does NOT affect files,
          that are already annexed nor will it automatically migrate files,
          hat are 'getted' afterwards.
        create: bool, optional
          Create and initializes an annex repository at path, in case
          there is none. If set to False, and this repository is not an annex
          repository (initialized or not), an exception is raised.
        init: bool, optional
          Initialize git-annex repository (run "git annex init") if path is an
          annex repository which just was not yet initialized by annex (e.g. a
          fresh git clone). Note that if `create=True`, then initialization
          would happen
        batch_size: int, optional
          if specified and >0, instructs annex to batch this many commands before
          annex adds acts on git repository (e.g. adds them them to index for addurl).
        version: int, optional
          if given, pass as --version to `git annex init`
        description: str, optional
          short description that humans can use to identify the
          repository/location, e.g. "Precious data on my laptop"
        """

        # initialize
        self._uuid = None

        if git_opts or annex_opts or annex_init_opts:
            lgr.warning("TODO: options passed to git, git-annex and/or "
                        "git-annex-init are currently ignored.\n"
                        "options received:\n"
                        "git: %s\ngit-annex: %s\ngit-annex-init: %s" %
                        (git_opts, annex_opts, annex_init_opts))

        fix_it = False
        try:
            super(AnnexRepo, self).__init__(path, url, runner=runner,
                                            create=create, git_opts=git_opts)
        except GitCommandError as e:
            if create and "Clone succeeded, but checkout failed." in str(e):
                lgr.warning("Experienced issues while cloning. "
                            "Trying to fix it, using git-annex-fsck.")
                fix_it = True
            else:
                raise e

        # Note: set ssh options before any possible invocation of git-annex
        # Temporary approach to ssh connection sharing:
        # Register every ssh remote with the corresponding control master.
        # Issues:
        # - currently overwrites existing ssh config of the remote
        # - request SSHConnection instance and write config even if no
        #   connection needed (but: connection is not actually created/opened)
        # - no solution for a ssh url of a file (annex addurl)
        from datalad.support.network import is_ssh
        for r in self.get_remotes():
            for url in [self.get_remote_url(r),
                        self.get_remote_url(r, push=True)]:
                if url is not None:
                    if is_ssh(url):
                        c = ssh_manager.get_connection(url)
                        cfg_string = "-o ControlMaster=auto -S %s" % c.ctrl_path
                        sct = "remote \"%s\"" % r
                        opt = "annex-ssh-options"
                        reader = self.repo.config_reader()

                        # we write only, if there's nothing already
                        write = False
                        try:
                            cfg_string_old = reader.get_value(section=sct,
                                                              option=opt)
                        except NoOptionError:
                            write = True
                            cfg_string_old = None
                        if cfg_string_old and cfg_string_old != cfg_string:
                            lgr.warning("Found conflicting annex-ssh-options "
                                        "for remote '{0}':\n{1}\n"
                                        "Did not touch it.".format(
                                            r, cfg_string_old))
                            continue
                        if write:
                            writer = self.repo.config_writer()
                            writer.set_value(section=sct, option=opt,
                                             value=cfg_string)
                            writer.release()

        self.always_commit = always_commit
        if fix_it:
            self._init(version=version, description=description)
            self.fsck()

        # Check whether an annex already exists at destination
        # XXX this doesn't work for a submodule!
        if not AnnexRepo.is_valid_repo(self.path):
            # so either it is not annex at all or just was not yet initialized
            if self.is_with_annex():
                # it is an annex repository which was not initialized yet
                if create or init:
                    lgr.debug('Annex repository was not yet initialized at %s.'
                              ' Initializing ...' % self.path)
                    self._init(version=version, description=description)
            elif create:
                lgr.debug('Initializing annex repository at %s...' % self.path)
                self._init(version=version, description=description)
            else:
                raise RuntimeError("No annex found at %s." % self.path)

        # only force direct mode; don't force indirect mode
        self._direct_mode = None  # we don't know yet
        if direct and not self.is_direct_mode():
            self.set_direct_mode()

        # set default backend for future annex commands:
        # TODO: Should the backend option of __init__() also migrate
        # the annex, in case there are annexed files already?
        if backend:
            lgr.debug("Setting annex backend to %s", backend)
            # Must be done with explicit release, otherwise on Python3 would end up
            # with .git/config wiped out
            # see https://github.com/gitpython-developers/GitPython/issues/333#issuecomment-126633757
            writer = self.repo.config_writer()
            writer.set_value("annex", "backends", backend)
            writer.release()

        self._batched = BatchedAnnexes(batch_size=batch_size)

    @classmethod
    def is_valid_repo(cls, path, allow_noninitialized=False):
        """Return True if given path points to an annex repository"""
        initialized_annex = GitRepo.is_valid_repo(path) and \
            exists(opj(path, '.git', 'annex'))
        if allow_noninitialized:
            try:
                return initialized_annex \
                       or GitRepo(path, create=False, init=False).is_with_annex()
            except (NoSuchPathError, InvalidGitRepositoryError):
                return False
        else:
            return initialized_annex

    def add_remote(self, name, url, options=[]):
        """Overrides method from GitRepo in order to set
        remote.<name>.annex-ssh-options in case of a SSH remote."""
        super(AnnexRepo, self).add_remote(name, url, options)
        from datalad.support.network import is_ssh
        if is_ssh(url):
            c = ssh_manager.get_connection(url)
            writer = self.repo.config_writer()
            writer.set_value("remote \"%s\"" % name,
                             "annex-ssh-options",
                             "-o ControlMaster=auto"
                             " -S %s" % c.ctrl_path)
            writer.release()

    def __repr__(self):
        return "<AnnexRepo path=%s (%s)>" % (self.path, type(self))

    def _run_annex_command(self, annex_cmd, git_options=None, annex_options=None,
                           backend=None, **kwargs):
        """Helper to run actual git-annex calls

        Unifies annex command calls.

        Parameters
        ----------
        annex_cmd: str
            the actual git-annex command, like 'init' or 'add'
        git_options: list of str
            options to be passed to git
        annex_options: list of str
            options to be passed to the git-annex command
        backend: str
            backend to be used by this command; Currently this can also be
            achieved by having an item '--backend=XXX' in annex_options.
            This may change.
        **kwargs
            these are passed as additional kwargs to datalad.cmd.Runner.run()

        Raises
        ------
        CommandNotAvailableError
            if an annex command call returns "unknown command"
        """

        debug = ['--debug'] if lgr.getEffectiveLevel() <= logging.DEBUG else []
        backend = ['--backend=%s' % backend] if backend else []

        git_options = (git_options[:] if git_options else []) + self._GIT_COMMON_OPTIONS
        annex_options = annex_options[:] if annex_options else []

        if not self.always_commit:
            git_options += ['-c', 'annex.alwayscommit=false']

        if git_options:
            cmd_list = ['git'] + git_options + ['annex']
        else:
            cmd_list = ['git-annex']
        cmd_list += [annex_cmd] + backend + debug + annex_options

        try:
            return self.cmd_call_wrapper.run(cmd_list, **kwargs)
        except CommandError as e:
            if e.stderr and "git-annex: Unknown command '%s'" % annex_cmd in e.stderr:
                raise CommandNotAvailableError(str(cmd_list),
                                               "Unknown command:"
                                               " 'git-annex %s'" % annex_cmd,
                                               e.code, e.stdout, e.stderr)
            else:
                raise e

    def _is_direct_mode_from_config(self):
        """Figure out if in direct mode from the git config.

        Since relies on reading config, expensive to be used often

        Returns
        -------
        True if in direct mode, False otherwise.
        """

        try:
            return self.repo.config_reader().get_value("annex", "direct")
        except (NoOptionError, NoSectionError):
            # If .git/config lacks an entry "direct",
            # it's actually indirect mode.
            return False

    def is_direct_mode(self):
        """Return True if annex is in direct mode

        Returns
        -------
        True if in direct mode, False otherwise.
        """
        if self._direct_mode is None:
            # we need to figure it out
            self._direct_mode = self._is_direct_mode_from_config()
        return self._direct_mode

    def is_crippled_fs(self):
        """Return True if git-annex considers current filesystem 'crippled'.

        Returns
        -------
        True if on crippled filesystem, False otherwise
        """

        try:
            return self.repo.config_reader().get_value("annex",
                                                       "crippledfilesystem")
        except (NoOptionError, NoSectionError):
            # If .git/config lacks an entry "crippledfilesystem",
            # it's actually not crippled.
            return False

    def set_direct_mode(self, enable_direct_mode=True):
        """Switch to direct or indirect mode

        Parameters
        ----------
        enable_direct_mode: bool
            True means switch to direct mode,
            False switches to indirect mode

        Raises
        ------
        CommandNotAvailableError
            in case you try to switch to indirect mode on a crippled filesystem
        """
        if self.is_crippled_fs() and not enable_direct_mode:
            raise CommandNotAvailableError(
                cmd="git-annex indirect",
                msg="Can't switch to indirect mode on that filesystem.")

        self._run_annex_command('direct' if enable_direct_mode else 'indirect',
                                expect_stderr=True)
        # For paranoid we will just re-request
        self._direct_mode = None
        assert(self.is_direct_mode() == enable_direct_mode)

    def _init(self, version=None, description=None):
        """Initializes an annex repository.

        Note: This is intended for private use in this class by now.
        If you have an object of this class already,
        there shouldn't be a need to 'init' again.

        """
        # TODO: provide git and git-annex options.
        # TODO: Document (or implement respectively) behaviour in special cases
        # like direct mode (if it's different), not existing paths, etc.
        opts = []
        if description is not None:
            opts += [description]
        if version is not None:
            opts += ['--version', '{0}'.format(version)]
        if not len(opts):
            opts = None
        self._run_annex_command('init', annex_options=opts)
        # TODO: When to expect stderr?
        # on crippled filesystem for example (think so)?

    @normalize_paths
    def get(self, files, log_online=True, options=None):
        """Get the actual content of files

        Parameters
        ----------
        files: list of str
            list of paths to get

        kwargs: options for the git annex get command.
            For example `from='myremote'` translates to
            annex option "--from=myremote".
        """
        options = options[:] if options else []

        # don't capture stderr, since it provides progress display
        # but if no online logging, then log it
        self._run_annex_command('get', annex_options=options + files,
                                log_stdout=True, log_stderr=not log_online,
                                log_online=log_online, expect_stderr=True)

    @normalize_paths
    def add(self, files, git=False, backend=None, options=None, commit=False,
            msg=None, git_options=None, annex_options=None):
        """Add file(s) to the repository.

        Parameters
        ----------
        files: list of str
          list of paths to add to the annex
        git: bool
          if True, add to git instead of annex.
        commit: bool
          whether or not to directly commit
        msg: str
          commit message in case `commit=True`. A default message, containing
          the list of files that were added, is created by default.
        backend:
        options:

        Returns
        -------
        list of dict
        """

        if git_options:
            lgr.warning("git_options not yet implemented. Ignored.")

        if annex_options:
            lgr.warning("annex_options not yet implemented. Ignored.")

        options = options[:] if options else []

        # Note: As long as we support direct mode, one should not call
        # super().add() directly. Once direct mode is gone, we might remove
        # `git` parameter and call GitRepo's add() instead.
        if git:
            # add to git instead of annex
            if self.is_direct_mode():
<<<<<<< HEAD
                cmd_list = ['git', '-c', 'core.bare=false', 'add'] + options + \
                           files
                self.cmd_call_wrapper.run(cmd_list, expect_stderr=True)
                # currently simulating return value, assuming success
                # for all files:
                return_list = [{u'file': f, u'success': True} for f in files]
                # TODO: use options with git_add instead!
=======
                self.proxy(['git', 'add'] + options + files)
>>>>>>> 64730e69
            else:
                return_list = super(AnnexRepo, self).add(files)

        else:
            return_list = list(self._run_annex_command_json(
                'add', args=options + files, backend=backend, expect_fail=True,
                expect_stderr=True))

        if commit:
            if msg is None:
                # TODO: centralize JSON handling
                if isinstance(return_list, list):
                    file_list = [d['file'] for d in return_list if d['success']]
                elif isinstance(return_list, dict):
                    file_list = [return_list['file']] \
                        if return_list['success'] else []
                else:
                    raise ValueError("Unexpected return type: %s" %
                                     type(return_list))
                msg = self._get_added_files_commit_msg(file_list)
            self.commit(msg)  # TODO: For consisteny: Also json return value (success)?
        return return_list

    def proxy(self, git_cmd, **kwargs):
        """Use git-annex as a proxy to git

        This is needed in case we are in direct mode, since there's no git
        working tree, that git can handle.

        Parameters
        ----------
        git_cmd: list of str
            the actual git command
        `**kwargs`: dict, optional
            passed to _run_annex_command

        Returns
        -------
        (stdout, stderr)
            output of the command call
        """

        if not self.is_direct_mode():
            lgr.warning("proxy() called in indirect mode: %s" % git_cmd)
            raise CommandNotAvailableError(cmd="git annex proxy",
                                           msg="Proxy doesn't make sense"
                                               " if not in direct mode.")
        # Temporarily use shlex, until calls use lists for git_cmd
        return self._run_annex_command('proxy',
                                       annex_options=['--'] + git_cmd,
                                       **kwargs)

    @normalize_path
    def get_file_key(self, file_):
        """Get key of an annexed file.

        Parameters
        ----------
        file_: str
            file to look up

        Returns
        -------
        str
            keys used by git-annex for each of the files
        """

        cmd_str = 'git annex lookupkey %s' % file_  # have a string for messages

        try:
            out, err = self._run_annex_command('lookupkey',
                                               annex_options=[file_],
                                               expect_fail=True)
        except CommandError as e:
            if e.code == 1:
                if not exists(opj(self.path, file_)):
                    raise IOError(e.code, "File not found.", file_)
                # XXX you don't like me because I can be real slow!
                elif file_ in self.get_indexed_files():
                    # if we got here, the file is present and in git,
                    # but not in the annex
                    raise FileInGitError(cmd=cmd_str,
                                         msg="File not in annex, but git: %s"
                                             % file_,
                                         filename=file_)
                else:
                    raise FileNotInAnnexError(cmd=cmd_str,
                                              msg="File not in annex: %s"
                                                  % file_,
                                              filename=file_)
            else:
                # Not sure, whether or not this can actually happen
                raise e

        entries = out.rstrip(linesep).splitlines()
        # filter out the ones which start with (: http://git-annex.branchable.com/bugs/lookupkey_started_to_spit_out___34__debug__34___messages_to_stdout/?updated
        entries = list(filter(lambda x: not x.startswith('('), entries))
        if len(entries) > 1:
            lgr.warning("Got multiple entries in reply asking for a key of a file: %s"
                        % (str(entries)))
        elif not entries:
            raise FileNotInAnnexError("Could not get a key for a file %s -- empty output" % file_)
        return entries[0]

    @normalize_paths(map_filenames_back=True)
    def find(self, files, batch=False):
        """Provide annex info for file(s).

        Parameters
        ----------
        files: list of str
            files to find under annex
        batch: bool, optional
            initiate or continue with a batched run of annex find, instead of just
            calling a single git annex find command

        Returns
        -------
        list
          list with filename if file found else empty string
        """
        objects = []
        if batch:
            objects = self._batched.get('find', path=self.path)(files)
        else:
            for f in files:
                try:
                    obj, er = self._run_annex_command('find', annex_options=[f], expect_fail=True)
                    objects.append(obj)
                except CommandError:
                    objects.append('')

        return objects

    @normalize_paths
    def file_has_content(self, files, allow_quick=True, batch=False):
        """Check whether files have their content present under annex.

        Parameters
        ----------
        files: list of str
            file(s) to check for being actually present.
        allow_quick: bool, optional
            allow quick check, based on having a symlink into .git/annex/objects.
            Works only in non-direct mode (TODO: thin mode)

        Returns
        -------
        list of bool
            For each input file states either file has content locally
        """
        # TODO: Also provide option to look for key instead of path

        if self.is_direct_mode() or batch or not allow_quick:  # TODO: thin mode
            # TODO: Also provide option to look for key instead of path
            find = self.find(files, normalize_paths=False, batch=batch)
            return [bool(filename) for filename in find]
        else:  # ad-hoc check which should be faster than call into annex
            out = []
            for f in files:
                filepath = opj(self.path, f)
                if islink(filepath):                    # if symlink
                    target_path = realpath(filepath)    # find abspath of node pointed to by symlink
                    # TODO: checks for being not outside of this repository
                    out.append(exists(target_path) and '.git/annex/objects' in target_path)
                else:
                    out.append(False)
            return out

    @normalize_paths
    def is_under_annex(self, files, allow_quick=True, batch=False):
        """Check whether files are under annex control

        Parameters
        ----------
        files: list of str
            file(s) to check for being under annex
        allow_quick: bool, optional
            allow quick check, based on having a symlink into .git/annex/objects.
            Works only in non-direct mode (TODO: thin mode)

        Returns
        -------
        list of bool
            For each input file states either file is under annex
        """
        # theoretically in direct mode files without content would also be
        # broken symlinks on the FSs which support it, but that would complicate
        # the matters
        if self.is_direct_mode() or batch or not allow_quick:  # TODO: thin mode
            # no other way but to call whereis and if anything returned for it
            info = self.info(files, normalize_paths=False, batch=batch)
            # info is a dict... khe khe -- "thanks" Yarik! ;)
            return [bool(info[f]) for f in files]
        else:  # ad-hoc check which should be faster than call into annex
            out = []
            for f in files:
                filepath = opj(self.path, f)
                # todo checks for being not outside of this repository
                out.append(
                    islink(filepath) and '.git/annex/objects' in realpath(filepath)
                )
            return out

    def init_remote(self, name, options):
        """Creates a new special remote

        Parameters
        ----------
        name: str
            name of the special remote
        """
        # TODO: figure out consistent way for passing options + document

        self._run_annex_command('initremote', annex_options=[name] + options)

    def enable_remote(self, name):
        """Enables use of an existing special remote

        Parameters
        ----------
        name: str
            name, the special remote was created with
        """

        self._run_annex_command('enableremote', annex_options=[name])

    @normalize_path
    def add_url_to_file(self, file_, url, options=None, backend=None,
                        batch=False, git_options=None, annex_options=None):
        """Add file from url to the annex.

        Downloads `file` from `url` and add it to the annex.
        If annex knows `file` already,
        records that it can be downloaded from `url`.

        Parameters
        ----------
        file_: str

        url: str

        options: list
            options to the annex command

        batch: bool, optional
            initiate or continue with a batched run of annex addurl, instead of just
            calling a single git annex addurl command

        Returns
        -------
        dict
          In batch mode only ATM returns dict representation of json output returned
          by annex
        """

        if git_options:
            lgr.warning("git_options not yet implemented. Ignored.")

        if annex_options:
            lgr.warning("annex_options not yet implemented. Ignored.")

        options = options[:] if options else []
        git_options = []
        #if file_ == 'about.txt':
        #    import pdb; pdb.set_trace()
        kwargs = dict(backend=backend)
        if not batch:
            self._run_annex_command('addurl',
                                    annex_options=options + ['--file=%s' % file_] + [url],
                                    log_online=True, log_stderr=False,
                                    **kwargs)
            # Don't capture stderr, since download progress provided by wget uses
            # stderr.
        else:
            options += ['--with-files']
            if backend:
                options += ['--backend=%s' % backend]
            # Initializes (if necessary) and obtains the batch process
            bcmd = self._batched.get(
                # Since backend will be critical for non-existing files
                'addurl_to_file_backend:%s' % backend,
                annex_cmd='addurl',
                git_options=git_options,
                annex_options=options,  # --raw ?
                path=self.path,
                json=True
            )
            try:
                out_json = bcmd((url, file_))
            except Exception as exc:
                # if isinstance(exc, IOError):
                #     raise
                raise AnnexBatchCommandError(
                        cmd="addurl",
                        msg="Adding url %s to file %s failed due to %s" % (url, file_, exc_str(exc)))
            assert(out_json['command'] == 'addurl')
            if not out_json.get('success', False):
                raise AnnexBatchCommandError(
                        cmd="addurl",
                        msg="Error, annex reported failure for addurl: %s"
                        % str(out_json))
            return out_json

    def add_urls(self, urls, options=None, backend=None, cwd=None,
                 git_options=None, annex_options=None):
        """Downloads each url to its own file, which is added to the annex.

        Parameters
        ----------
        urls: list of str

        options: list, optional
            options to the annex command

        cwd: string, optional
            working directory from within which to invoke git-annex
        """

        if git_options:
            lgr.warning("git_options not yet implemented. Ignored.")

        if annex_options:
            lgr.warning("annex_options not yet implemented. Ignored.")

        options = options[:] if options else []

        self._run_annex_command('addurl', annex_options=options + urls,
                                backend=backend, log_online=True,
                                log_stderr=False, cwd=cwd)
        # Don't capture stderr, since download progress provided by wget uses
        # stderr.

        # currently simulating similar return value, assuming success
        # for all files:
        # TODO: Make return values consistent across both *Repo classes!
        return [{u'file': f, u'success': True} for f in urls]

    @normalize_path
    def rm_url(self, file_, url):
        """Record that the file is no longer available at the url.

        Parameters
        ----------
        file_: str

        url: str
        """

        self._run_annex_command('rmurl', annex_options=[file_] + [url])

    @normalize_path
    def get_urls(self, file_, key=False, batch=False):
        """Get URLs for a file/key

        Parameters
        ----------
        file_: str
        key: bool, optional
            Either provided files are actually annex keys
        """
        return self.whereis(file_, output='full', batch=batch)[AnnexRepo.WEB_UUID]['urls']

    @normalize_paths
    def drop(self, files, options=None, key=False):
        """Drops the content of annexed files from this repository.

        Drops only if possible with respect to required minimal number of
        available copies.

        Parameters
        ----------
        files: list of str
        """

        # annex drop takes either files or options
        # --all, --unused, --key, or --incomplete
        # for now, most simple test; to be replaced by a more general solution
        # (exception thrown by _run_annex_command)
        if not files and \
                (not options or
                 not any([o in options for o in
                          ["--all", "--unused", "--key", "--incomplete"]])):
            raise InsufficientArgumentsError("drop() requires at least to "
                                             "specify 'files' or 'options'")

        options = options[:] if options else []
        files = files[:] if files else []

        output_lines = []
        if key:
            # we can't drop multiple in 1 line, and there is no --batch yet, so
            # one at a time
            options = options + ['--key']
            for k in files:
                std_out, std_err = \
                    self._run_annex_command('drop', annex_options=options + [k])
                output_lines.extend(std_out.splitlines())
        else:
            std_out, std_err = \
                self._run_annex_command('drop', annex_options=options + files)
            output_lines.extend(std_out.splitlines())

        return [line.split()[1] for line in output_lines
                if line.startswith('drop') and line.endswith('ok')]

    def drop_key(self, keys, options=None, batch=False):
        """Drops the content of annexed files from this repository referenced by keys

        Dangerous: it drops without checking for required minimal number of
        available copies.

        Parameters
        ----------
        keys: list of str, str

        batch: bool, optional
            initiate or continue with a batched run of annex dropkey, instead of just
            calling a single git annex dropkey command
        """
        keys = [keys] if isinstance(keys, string_types) else keys

        options = options[:] if options else []
        options += ['--force']
        if not batch:
            json_objects = self._run_annex_command_json('dropkey', args=options + keys, expect_stderr=True)
        else:
            json_objects = self._batched.get('dropkey', annex_options=options, json=True, path=self.path)(keys)
        for j in json_objects:
            assert j.get('success', True)

    # TODO: a dedicated unit-test
    def _whereis_json_to_dict(self, j):
        """Convert json record returned by annex whereis --json to our dict representation for it
        """
        assert (j.get('success', True) is True)
        # process 'whereis' containing list of remotes
        remotes = {remote['uuid']: {x: remote.get(x, None) for x in ('description', 'here', 'urls')}
                   for remote in j.get('whereis')}
        if self.WEB_UUID in remotes:
            assert(remotes[self.WEB_UUID]['description'] == 'web')
        return remotes

    def _run_annex_command_json(self, command, args=[], **kwargs):
        """Run an annex command with --json and load output results into a tuple of dicts
        """
        try:
            # TODO: refactor to account for possible --batch ones
            out, err = self._run_annex_command(
                    command,
                    annex_options=['--json'] + args,
                    **kwargs)
        except CommandError as e:
            # if multiple files, whereis may technically fail,
            # but still returns correct response
            if command == 'whereis' and e.code == 1 and e.stdout.startswith('{'):
                out = e.stdout
            else:
                raise e
        json_objects = (json.loads(line)
                        for line in out.splitlines() if line.startswith('{'))
        return json_objects

    # TODO: reconsider having any magic at all and maybe just return a list/dict always
    @normalize_paths
    def whereis(self, files, output='uuids', key=False, batch=False):
        """Lists repositories that have actual content of file(s).

        Parameters
        ----------
        files: list of str
            files to look for
        output: {'descriptions', 'uuids', 'full'}, optional
            If 'descriptions', a list of remotes descriptions returned is per
            each file. If 'full', for each file a dictionary of all fields
            is returned as returned by annex
        key: bool, optional
            Either provided files are actually annex keys

        Returns
        -------
        list of list of unicode  or dict
            if output == 'descriptions', contains a list of descriptions of remotes
            for each input file, describing the remote for each remote, which
            was found by git-annex whereis, like::

                u'me@mycomputer:~/where/my/repo/is [origin]' or
                u'web' or
                u'me@mycomputer:~/some/other/clone'

            if output == 'uuids', returns a list of uuids.
            if output == 'full', returns a dictionary with filenames as keys
            and values a detailed record, e.g.::

                {'00000000-0000-0000-0000-000000000001': {
                  'description': 'web',
                  'here': False,
                  'urls': ['http://127.0.0.1:43442/about.txt', 'http://example.com/someurl']
                }}
        """
        if batch:
            lgr.warning("TODO: --batch mode for whereis.  Operating serially")

        options = ["--key"] if key else []

        json_objects = self._run_annex_command_json('whereis', args=options + files)

        if output in {'descriptions', 'uuids'}:
            return [
                [remote.get(output[:-1]) for remote in j.get('whereis')]
                if j.get('success') else []
                for j in json_objects]
        elif output == 'full':
            # TODO: we might want to optimize storage since many remotes entries will be the
            # same so we could just reuse them instead of brewing copies
            return {j['key' if key else 'file']: self._whereis_json_to_dict(j)
                    for j in json_objects}
        else:
            raise ValueError("Unknown value output=%r. Known are remotes and full" % output)

    # TODO:
    #  I think we should make interface cleaner and less ambigious for those annex
    #  commands which could operate on globs, files, and entire repositories, separating
    #  those out, e.g. annex_info_repo, annex_info_files at least.
    #  If we make our calling wrappers work without relying on invoking from repo topdir,
    #  then returned filenames would not need to be mapped, so we could easily work on dirs
    #  and globs.
    # OR if explicit filenames list - return list of matching entries, if globs/dirs -- return dict?
    @normalize_paths(map_filenames_back=True)
    def info(self, files, batch=False, fast=False):
        """Provide annex info for file(s).

        Parameters
        ----------
        files: list of str
            files to look for

        Returns
        -------
        dict
          Info for each file
        """

        options = ['--bytes', '--fast'] if fast else ['--bytes']

        if not batch:
            json_objects = self._run_annex_command_json('info', args=options + files)
        else:
            json_objects = self._batched.get('info', annex_options=options, json=True, path=self.path)(files)

        # Some aggressive checks. ATM info can be requested only per file
        # json_objects is a generator, let's keep it that way
        # assert(len(json_objects) == len(files))
        # and that they all have 'file' equal to the passed one
        out = {}
        for j, f in zip(json_objects, files):
            assert(j.pop('file') == f)
            if not j['success']:
                j = None
            else:
                assert(j.pop('success') == True)
                # convert size to int
                j['size'] = int(j['size']) if 'unknown' not in j['size'] else None
                # and pop the "command" field
                j.pop("command")
            out[f] = j
        return out

    def repo_info(self, fast=False):
        """Provide annex info for the entire repository.

        Returns
        -------
        dict
          Info for the repository, with keys matching the ones retuned by annex
        """

        options = ['--bytes', '--fast'] if fast else ['--bytes']

        json_records = list(self._run_annex_command_json('info', args=options))
        assert(len(json_records) == 1)

        # TODO: we need to abstract/centralize conversion from annex fields
        # For now just tune up few for immediate usability
        info = json_records[0]
        for k in info:
            if k.endswith(' size') or k.endswith(' disk space') or k.startswith('size of '):
                info[k] = int(info[k].split()[0])
        assert(info.pop('success'))
        assert(info.pop('command') == 'info')
        return info  # just as is for now

    def get_annexed_files(self):
        """Get a list of files in annex
        """
        # TODO: Review!

        out, err = self._run_annex_command('find',
                                           annex_options=['--include', "*"])
        # TODO: JSON
        return out.splitlines()

    def precommit(self):
        """Perform pre-commit maintenance tasks, such as closing all batched annexes
        since they might still need to flush their changes into index
        """
        self._batched.close()
        super(AnnexRepo, self).precommit()

    def commit(self, msg=None, options=None):
        """

        Parameters
        ----------
        msg: str
        options: list of str
          cmdline options for git-commit
        """
        self.precommit()
        if self.is_direct_mode():
            if not msg:
                if options:
                    if "--allow-empty-message" not in options:
                        options.append("--allow-empty-message")
                else:
                    options = ["--allow-empty-message"]

            self.proxy(['git', 'commit'] + (['-m', msg] if msg else []) +
                       (options if options else []), expect_stderr=True)
        else:
            super(AnnexRepo, self).commit(msg, options)

    @normalize_paths(match_return_type=False)
    def remove(self, files, force=False, **kwargs):
        """Remove files from git/annex (works in direct mode as well)

        Parameters
        ----------
        files
        force: bool, optional
        """

        self.precommit()  # since might interfere
        if self.is_direct_mode():
            stdout, stderr = self.proxy(['git', 'rm'] +
                                        to_options(**kwargs) +
                                        (['--force'] if force else []) +
                                        files)
            # output per removed file is expected to be "rm 'PATH'":
            r_list = [line.strip()[4:-1] for line in stdout.splitlines()]

            # yoh gives up -- for some reason sometimes it remains,
            # so if we force -- we mean it!
            if force:
                for f in files:
                    filepath = opj(self.path, f)
                    if lexists(filepath):
                        unlink(filepath)
                        r_list.append(f)
            return r_list
        else:
            return super(AnnexRepo, self).remove(files, force=force,
                                                 normalize_paths=False,
                                                 **kwargs)

    def get_contentlocation(self, key, batch=False):
        """Get location of the key content

        Normally under .git/annex objects in indirect mode and within file
        tree in direct mode.

        Unfortunately there is no (easy) way to discriminate situations
        when given key is simply incorrect (not known to annex) or its content
        not currently present -- in both cases annex just silently exits with -1


        Parameters
        ----------
        key: str
            key
        batch: bool, optional
            initiate or continue with a batched run of annex contentlocation

        Returns
        -------
        str
            path relative to the top directory of the repository. If no content
            is present, empty string is returned
        """

        if not batch:
            try:
                out, err = self._run_annex_command('contentlocation',
                                                   annex_options=[key],
                                                   expect_fail=True)
                return out.rstrip(linesep).splitlines()[0]
            except CommandError:
                return ''
        else:
            return self._batched.get('contentlocation', path=self.path)(key)

    @normalize_paths(serialize=True)
    def is_available(self, file_, remote=None, key=False, batch=False):
        """Check if file or key is available (from a remote)

        In case if key or remote is misspecified, it wouldn't fail but just keep
        returning False, although possibly also complaining out loud ;)

        Parameters
        ----------
        file_: str
            Filename or a key
        remote: str, optional
            Remote which to check.  If None, possibly multiple remotes are checked
            before positive result is reported
        key: bool, optional
            Either provided files are actually annex keys
        batch: bool, optional
            Initiate or continue with a batched run of annex checkpresentkey

        Returns
        -------
        bool
            with True indicating that file/key is available from (the) remote
        """

        if key:
            key_ = file_
        else:
            key_ = self.get_file_key(file_)  # ?, batch=batch

        annex_input = (key_,) if not remote else (key_, remote)

        if not batch:
            try:
                out, err = self._run_annex_command('checkpresentkey',
                                                   annex_options=list(annex_input),
                                                   expect_fail=True)
                assert(not out)
                return True
            except CommandError:
                return False
        else:
            annex_cmd = ["checkpresentkey"] + ([remote] if remote else [])
            out = self._batched.get(':'.join(annex_cmd), annex_cmd, path=self.path)(key_)
            try:
                return {
                    '': False, # when remote is misspecified ... stderr carries the msg
                    '0': False,
                    '1': True,
                }[out]
            except KeyError:
                raise ValueError(
                    "Received output %r from annex, whenever expect 0 or 1" % out
                )

    @normalize_paths(match_return_type=False)
    def _annex_custom_command(self, files, cmd_str,
                           log_stdout=True, log_stderr=True, log_online=False,
                           expect_stderr=False, cwd=None, env=None,
                           shell=None, expect_fail=False):
        """Allows for calling arbitrary commands.

        Helper for developing purposes, i.e. to quickly implement git-annex
        commands for proof of concept.

        Parameters
        ----------
        files: list of files
        cmd_str: str
            arbitrary command str. `files` is appended to that string.

        Returns
        -------
        stdout, stderr
        """
        cmd = shlex.split(cmd_str + " " + " ".join(files), posix=not on_windows) \
            if isinstance(cmd_str, string_types) \
            else cmd_str + files
        return self.cmd_call_wrapper.run(
            cmd,
            log_stderr=log_stderr, log_stdout=log_stdout, log_online=log_online,
            expect_stderr=expect_stderr,
            cwd=cwd, env=env, shell=shell, expect_fail=expect_fail)

    @normalize_paths
    def migrate_backend(self, files, backend=None):
        """Changes the backend used for `file`.

        The backend used for the key-value of `files`. Only files currently
        present are migrated.
        Note: There will be no notification if migrating fails due to the
        absence of a file's content!

        Parameters
        ----------
        files: list
            files to migrate.
        backend: str
            specify the backend to migrate to. If none is given, the
            default backend of this instance will be used.
        """

        if self.is_direct_mode():
            raise CommandNotAvailableError(
                'git-annex migrate',
                "Command 'migrate' is not available in direct mode.")
        self._run_annex_command('migrate',
                                annex_options=files,
                                backend=backend)

    @normalize_paths
    def get_file_backend(self, files):
        """Get the backend currently used for file(s).

        Parameters
        ----------
        files: list of str

        Returns
        -------
        list of str
            For each file in input list indicates the used backend by a str
            like "SHA256E" or "MD5".
        """

        return [self.get_file_key(f).split('-')[0] for f in files]

    @property
    def default_backends(self):
        try:
            backends = self.repo.config_reader().get_value("annex", "backends")
            if backends:
                return backends.split()
            else:
                return None
        except NoOptionError:
            return None

    def fsck(self):
        self._run_annex_command('fsck')

    # TODO: we probably need to override get_file_content, since it returns the
    # symlink's target instead of the actual content.

    @normalize_paths(match_return_type=False)  # get a list even in case of a single item
    def copy_to(self, files, remote, options=None, log_online=True):
        """Copy the actual content of `files` to `remote`

        Parameters
        ----------
        files: str or list of str
            path(s) to copy
        remote: str
            name of remote to copy `files` to
        log_online: bool
            see get()

        Returns
        -------
        list of str
           files successfully copied
        """

        # TODO: full support of annex copy options would lead to `files` being
        # optional. This means to check for whether files or certain options are
        # given and fail or just pass everything as is and try to figure out,
        # what was going on when catching CommandError

        if remote not in self.get_remotes():
            raise ValueError("Unknown remote '{0}'.".format(remote))

        # In case of single path, 'annex copy' will fail, if it cannot copy it.
        # With multiple files, annex will just skip the ones, it cannot deal
        # with. We'll do the same and report back what was successful
        # (see return value).
        # Therefore raise telling exceptions before even calling annex:
        if len(files) == 1:
            if not isdir(files[0]):
                self.get_file_key(files[0])

        # Note:
        # - annex copy fails, if `files` was a single item, that doesn't exist
        # - files not in annex or not even in git don't yield a non-zero exit,
        #   but are ignored
        # - in case of multiple items, annex would silently skip those files

        annex_options = files + ['--to=%s' % remote]
        if options:
            annex_options.extend(shlex.split(options))
        # Note:
        # As of now, there is no --json option for annex copy. Use it once this
        # changed.
        std_out, std_err = self._run_annex_command(
                'copy',
                annex_options=annex_options,
                log_stdout=True, log_stderr=not log_online,
                log_online=log_online, expect_stderr=True)

        return [line.split()[1] for line in std_out.splitlines()
                if line.startswith('copy ') and line.endswith('ok')]

    @property
    def uuid(self):
        """Annex UUID

        Returns
        -------
        str
          Returns a the annex UUID, if there is any, or `None` otherwise.
        """
        if not self._uuid:
            if not self.repo:
                return None
            repocfg = self.repo.config_reader()
            self._uuid = repocfg.get_value('annex', 'uuid', default='')
            if not self._uuid:
                self._uuid = None
        return self._uuid


# TODO: Why was this commented out?
# @auto_repr
class BatchedAnnexes(dict):
    """Class to contain the registry of active batch'ed instances of annex for a repository
    """
    def __init__(self, batch_size=0):
        self.batch_size = batch_size
        super(BatchedAnnexes, self).__init__()

    def get(self, codename, annex_cmd=None, **kwargs):
        if annex_cmd is None:
            annex_cmd = codename

        git_options = kwargs.pop('git_options', [])
        if self.batch_size:
            git_options += ['-c', 'annex.queuesize=%d' % self.batch_size]

        if codename not in self:
            # Create a new git-annex process we will keep around
            self[codename] = BatchedAnnex(annex_cmd, git_options=git_options, **kwargs)
        return self[codename]

    def clear(self):
        """Override just to make sure we don't rely on __del__ to close all the pipes"""
        self.close()
        super(BatchedAnnexes, self).clear()

    def close(self):
        """Close communication to all the batched annexes

        It does not remove them from the dictionary though
        """
        for p in self.values():
            p.close()


def readline_rstripped(stdout):
    #return iter(stdout.readline, b'').next().rstrip()
    return stdout.readline().rstrip()


def readlines_until_ok_or_failed(stdout, maxlines=100):
    """Read stdout until line ends with ok or failed"""
    out = ''
    i = 0
    lgr.log(3, "Trying to receive from %s" % stdout)
    while not stdout.closed:
        i += 1
        if maxlines > 0 and i > maxlines:
            raise IOError("Expected no more than %d lines. So far received: %r" % (maxlines, out))
        lgr.log(2, "Expecting a line")
        line = stdout.readline()
        lgr.log(2, "Received line %r" % line)
        out += line
        if re.match(r'^.*\b(failed|ok)$', line.rstrip()):
            break
    return out.rstrip()


def readline_json(stdout):
    return json.loads(stdout.readline().strip())


@auto_repr
class BatchedAnnex(object):
    """Container for an annex process which would allow for persistent communication
    """

    def __init__(self, annex_cmd, git_options=[], annex_options=[], path=None,
                 json=False,
                 output_proc=None):
        if not isinstance(annex_cmd, list):
            annex_cmd = [annex_cmd]
        self.annex_cmd = annex_cmd
        self.git_options = git_options
        self.annex_options = annex_options + (['--json'] if json else [])
        self.path = path
        if output_proc is None:
            output_proc = readline_json if json else readline_rstripped
        self.output_proc = output_proc
        self._process = None

    def _initialize(self):
        # TODO -- should get all those options about --debug and --backend which are used/composed
        # in AnnexRepo class
        lgr.debug("Initiating a new process for %s" % repr(self))
        cmd = ['git'] + AnnexRepo._GIT_COMMON_OPTIONS + self.git_options + \
              ['annex'] + self.annex_cmd + self.annex_options + ['--batch'] # , '--debug']
        lgr.log(5, "Command: %s" % cmd)
        # TODO: look into _run_annex_command  to support default options such as --debug
        #
        # according to the internet wisdom there is no easy way with subprocess
        # while avoid deadlocks etc.  We would need to start a thread/subprocess
        # to timeout etc
        # kwargs = dict(bufsize=1, universal_newlines=True) if PY3 else {}
        self._process = Popen(cmd, stdin=PIPE, stdout=PIPE
                              # , stderr=PIPE
                              , env=GitRunner.get_git_environ_adjusted()
                              , cwd=self.path
                              , bufsize=1
                              , universal_newlines=True #**kwargs
                              )

    def _check_process(self, restart=False):
        """Check if the process was terminated and restart if restart

        """
        process = self._process
        if process and process.poll():
            lgr.warning("Process %s was terminated with returncode %s" % (process, process.returncode))
            self.close()
        if self._process is None and restart:
            lgr.warning("Restarting the process due to previous failure")
            self._initialize()

    def __call__(self, cmds):
        """

        Parameters
        ----------
        cmds : str or tuple or list of (str or tuple)
        output_proc : callable
          To provide handling

        Returns
        -------
        str or list
          Output received from annex.  list in case if cmds was a list
        """
        # TODO: add checks -- may be process died off and needs to be reinitiated
        if not self._process:
            self._initialize()

        input_multiple = isinstance(cmds, list)
        if not input_multiple:
            cmds = [cmds]

        output = []

        for entry in cmds:
            if not isinstance(entry, string_types):
                entry = ' '.join(entry)
            entry = entry + '\n'
            lgr.log(5, "Sending %r to batched annex %s" % (entry, self))
            # apparently communicate is just a one time show
            # stdout, stderr = self._process.communicate(entry)
            # according to the internet wisdom there is no easy way with subprocess
            self._check_process(restart=True)
            process = self._process  # _check_process might have restarted it
            process.stdin.write(entry)#.encode())
            process.stdin.flush()
            lgr.log(5, "Done sending.")
            # TODO: somehow do catch stderr which might be there or not
            #stderr = str(process.stderr) if process.stderr.closed else None
            self._check_process(restart=False)
            # We are expecting a single line output
            # TODO: timeouts etc
            #import pdb; pdb.set_trace()
            stdout = self.output_proc(process.stdout) if not process.stdout.closed else None
            #if stderr:
            #    lgr.warning("Received output in stderr: %r" % stderr)
            lgr.log(5, "Received output: %r" % stdout)
            output.append(stdout)

        return output if input_multiple else output[0]

    def __del__(self):
        self.close()

    def close(self):
        """Close communication and wait for process to terminate"""
        if self._process:
            process = self._process
            lgr.debug("Closing stdin of %s and waiting process to finish", process)
            process.stdin.close()
            process.wait()
            self._process = None
            lgr.debug("Process %s has finished", process)<|MERGE_RESOLUTION|>--- conflicted
+++ resolved
@@ -455,17 +455,18 @@
         if git:
             # add to git instead of annex
             if self.is_direct_mode():
-<<<<<<< HEAD
-                cmd_list = ['git', '-c', 'core.bare=false', 'add'] + options + \
-                           files
-                self.cmd_call_wrapper.run(cmd_list, expect_stderr=True)
+                self.proxy(['git', 'add'] + options + files)
+
+                # Note/TODO:
+                # There was a reason to use the following instead of self.proxy:
+                #cmd_list = ['git', '-c', 'core.bare=false', 'add'] + options + \
+                #           files
+                #self.cmd_call_wrapper.run(cmd_list, expect_stderr=True)
+
                 # currently simulating return value, assuming success
                 # for all files:
                 return_list = [{u'file': f, u'success': True} for f in files]
                 # TODO: use options with git_add instead!
-=======
-                self.proxy(['git', 'add'] + options + files)
->>>>>>> 64730e69
             else:
                 return_list = super(AnnexRepo, self).add(files)
 
