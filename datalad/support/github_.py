--- conflicted
+++ resolved
@@ -333,17 +333,12 @@
                     dryrun)
                 # output will contain whatever is returned by _make_github_repo
                 # but with a dataset prepended to the record
-<<<<<<< HEAD
                 res.append((ds,) + ensure_tuple_or_list(res_))
-            except gh.BadCredentialsException as e:
-=======
-                res.append((ds,) + assure_tuple_or_list(res_))
             except (gh.BadCredentialsException, gh.GithubException) as e:
                 if not isinstance(e, gh.BadCredentialsException) and e.status != 403:
                     # e.g. while deleting a repository, just a generic GithubException is
                     # raised but code is 403.  That one we process, the rest - re-raise
                     raise
->>>>>>> c7288881
                 if res:
                     # so we have succeeded with at least one repo already -
                     # we should not try any other credential.
