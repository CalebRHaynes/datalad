--- conflicted
+++ resolved
@@ -49,7 +49,7 @@
 from datalad.distribution.dataset import datasetmethod
 from datalad.distribution.dataset import require_dataset
 from datalad.utils import assure_list
-from datalad.utils import path_startswith
+from datalad.utils import path_is_subpath, path_startswith
 from datalad.ui import ui
 from datalad.dochelpers import exc_str
 from datalad.dochelpers import single_or_plural
@@ -682,13 +682,8 @@
             parentds = []
             for sd in sorted(agginfos):
                 info = agginfos[sd]
-<<<<<<< HEAD
-                dspath = normpath(opj(refds_path, sd))
-                if parentds and not path_startswith(dspath, parentds[-1]):
-=======
                 dspath = normpath(opj(ds.path, sd))
-                if parentds and not dspath.startswith(_with_sep(parentds[-1])):
->>>>>>> a37331a5
+                if parentds and not path_is_subpath(dspath, parentds[-1]):
                     parentds.pop()
                 info.update(
                     path=dspath,
