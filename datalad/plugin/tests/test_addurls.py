# emacs: -*- mode: python-mode; py-indent-offset: 4; tab-width: 4; indent-tabs-mode: nil -*-
# -*- coding: utf-8 -*-
# ex: set sts=4 ts=4 sw=4 noet:
# ## ### ### ### ### ### ### ### ### ### ### ### ### ### ### ### ### ### ### ##
#
#   See COPYING file distributed along with the datalad package for the
#   copyright and license terms.
#
# ## ### ### ### ### ### ### ### ### ### ### ### ### ### ### ### ### ### ### ##
"""Test addurls plugin"""

import json
import logging
import os
import os.path as op
import shutil
import tempfile

from unittest.mock import patch

from io import StringIO

from datalad.api import addurls, Dataset, subdatasets
from datalad.cmd import WitlessRunner
from datalad.consts import WEB_SPECIAL_REMOTE_UUID
import datalad.plugin.addurls as au
from datalad.support.exceptions import IncompleteResultsError
from datalad.support.external_versions import external_versions
from datalad.tests.utils import (
    assert_dict_equal,
    assert_false,
    assert_in,
    assert_in_results,
    assert_not_in,
    assert_raises,
    assert_re_in,
    assert_repo_status,
    assert_result_count,
    assert_true,
    chpwd,
    create_tree,
    eq_,
    HTTPPath,
    known_failure_githubci_win,
    ok_exists,
    ok_startswith,
    skip_if,
    swallow_logs,
    with_tempfile,
    with_tree,
    DEFAULT_BRANCH,
)
from datalad.utils import get_tempfile_kwargs, rmtemp
from datalad import cfg as dl_cfg


def test_formatter():
    idx_to_name = {i: "col{}".format(i) for i in range(4)}
    values = {"col{}".format(i): "value{}".format(i) for i in range(4)}

    fmt = au.Formatter(idx_to_name)

    eq_(fmt.format("{0}", values), "value0")
    eq_(fmt.format("{0}", values), fmt.format("{col0}", values))

    # Integer placeholders outside of `idx_to_name` don't work.
    assert_raises(KeyError, fmt.format, "{4}", values, 1, 2, 3, 4)

    # If the named placeholder is not in `values`, falls back to normal
    # formatting.
    eq_(fmt.format("{notinvals}", values, notinvals="ok"), "ok")


def test_formatter_lower_case():
    fmt = au.Formatter({0: "key"})
    eq_(fmt.format("{key!l}", {"key": "UP"}), "up")
    eq_(fmt.format("{0!l}", {"key": "UP"}), "up")
    eq_(fmt.format("{other!s}", {}, other=[1, 2]), "[1, 2]")


def test_formatter_no_idx_map():
    fmt = au.Formatter({})
    assert_raises(KeyError, fmt.format, "{0}", {"col0": "value0"})


def test_formatter_no_mapping_arg():
    fmt = au.Formatter({})
    assert_raises(ValueError, fmt.format, "{0}", "not a mapping")


def test_formatter_placeholder_with_spaces():
    fmt = au.Formatter({})
    eq_(fmt.format("{with spaces}", {"with spaces": "value0"}), "value0")


def test_formatter_placeholder_nonpermitted_chars():
    fmt = au.Formatter({})

    # Can't assess keys with !, which will be interpreted as a conversion flag.
    eq_(fmt.format("{key!r}", {"key!r": "value0"}, key="x"), "'x'")
    assert_raises(KeyError,
                  fmt.format, "{key!r}", {"key!r": "value0"})

    # Same for ":".
    eq_(fmt.format("{key:<5}", {"key:<5": "value0"}, key="x"), "x    ")
    assert_raises(KeyError,
                  fmt.format, "{key:<5}", {"key:<5": "value0"})


def test_formatter_missing_arg():
    fmt = au.Formatter({}, "NA")
    eq_(fmt.format("{here},{nothere}", {"here": "ok", "nothere": ""}),
        "ok,NA")


def test_repformatter():
    fmt = au.RepFormatter({})

    for i in range(3):
        eq_(fmt.format("{c}{_repindex}", {"c": "x"}), "x{}".format(i))
    # A new result gets a fresh index.
    for i in range(2):
        eq_(fmt.format("{c}{_repindex}", {"c": "y"}), "y{}".format(i))
    # We count even if _repindex isn't there.
    eq_(fmt.format("{c}", {"c": "z0"}), "z0")
    eq_(fmt.format("{c}{_repindex}", {"c": "z"}), "z1")


def test_clean_meta_args():
    for args, expect in [(["field="], {}),
                         ([" field=yes "], {"field": "yes"}),
                         (["field= value="], {"field": "value="})]:
        eq_(au.clean_meta_args(args), expect)

    assert_raises(ValueError,
                  au.clean_meta_args,
                  ["noequal"])
    assert_raises(ValueError,
                  au.clean_meta_args,
                  ["=value"])


def test_get_subpaths():
    for fname, expect in [
            (op.join("no", "dbl", "slash"),
             (op.join("no", "dbl", "slash"), [])),
            ("p1//n",
             (op.join("p1", "n"), ["p1"])),
            (op.join("p1//p2", "p3//n"),
             (op.join("p1", "p2", "p3", "n"),
              ["p1", op.join("p1", "p2", "p3")])),
            (op.join("p1//p2", "p3//p4", "p5//", "n"),
             (op.join("p1", "p2", "p3", "p4", "p5", "n"),
              ["p1",
               op.join("p1", "p2", "p3"),
               op.join("p1", "p2", "p3", "p4", "p5")])),
            ("//n", (op.sep + "n", [""])),
            ("n//", ("n" + op.sep, ["n"]))]:
        eq_(au.get_subpaths(fname), expect)


def test_sort_paths():
    paths = [op.join("x", "a", "b"),
             "z",
             op.join("y", "b"),
             op.join("y", "a")]
    expected = ["z",
                op.join("y", "a"),
                op.join("y", "b"),
                op.join("x", "a", "b")]
    eq_(list(au.sort_paths(paths)), expected)


def test_is_legal_metafield():
    for legal in ["legal", "0", "legal_"]:
        assert_true(au.is_legal_metafield(legal))
    for notlegal in ["_not", "with space"]:
        assert_false(au.is_legal_metafield(notlegal))


def test_filter_legal_metafield():
    eq_(au.filter_legal_metafield(["legal", "_not", "legal_still"]),
        ["legal", "legal_still"])


def test_fmt_to_name():
    eq_(au.fmt_to_name("{name}", {}), "name")
    eq_(au.fmt_to_name("{0}", {0: "name"}), "name")
    eq_(au.fmt_to_name("{1}", {0: "name"}), "1")

    assert_false(au.fmt_to_name("frontmatter{name}", {}))
    assert_false(au.fmt_to_name("{name}backmatter", {}))
    assert_false(au.fmt_to_name("{two}{names}", {}))
    assert_false(au.fmt_to_name("", {}))
    assert_false(au.fmt_to_name("nonames", {}))
    assert_false(au.fmt_to_name("{}", {}))


def test_get_file_parts():
    assert_dict_equal(au.get_file_parts("file.tar.gz", "prefix"),
                      {"prefix": "file.tar.gz",
                       "prefix_root_py": "file.tar",
                       "prefix_ext_py": ".gz",
                       "prefix_root": "file",
                       "prefix_ext": ".tar.gz"})


def test_get_url_parts():
    eq_(au.get_url_parts(""), {})
    assert_dict_equal(au.get_url_parts("http://datalad.org"),
                      {"_url_hostname": "datalad.org"})

    assert_dict_equal(au.get_url_parts("http://datalad.org/about.html"),
                      {"_url_hostname": "datalad.org",
                       "_url0": "about.html",
                       "_url_basename": "about.html",
                       "_url_basename_root_py": "about",
                       "_url_basename_ext_py": ".html",
                       "_url_basename_root": "about",
                       "_url_basename_ext": ".html"})
    assert_dict_equal(au.get_url_parts("http://datalad.org/about.html"),
                      au.get_url_parts("http://datalad.org//about.html"))

    assert_dict_equal(
        au.get_url_parts("http://datalad.org/for/git-users"),
        {"_url_hostname": "datalad.org",
         "_url0": "for",
         "_url1": "git-users",
         "_url_basename": "git-users",
         "_url_basename_root_py": "git-users",
         "_url_basename_ext_py": "",
         "_url_basename_root": "git-users",
         "_url_basename_ext": ""})


ST_DATA = {"header": ["name", "debut_season", "age_group", "now_dead"],
           "rows": [{"name": "will", "debut_season": 1,
                     "age_group": "kid", "now_dead": "no"},
                    {"name": "bob", "debut_season": 2,
                     "age_group": "adult", "now_dead": "yes"},
                    {"name": "scott", "debut_season": 1,
                     "age_group": "adult", "now_dead": "no"},
                    {"name": "max", "debut_season": 2,
                     "age_group": "kid", "now_dead": "no"}]}


def json_stream(data):
    stream = StringIO()
    json.dump(data, stream)
    stream.seek(0)
    return stream


@known_failure_githubci_win
def test_extract():
    info, subpaths = au.extract(
        json_stream(ST_DATA["rows"]), "json",
        url_format="{name}_{debut_season}.com",
        filename_format="{age_group}//{now_dead}//{name}.csv")

    eq_(subpaths,
        ["adult", "kid", "adult/no", "adult/yes", "kid/no"])

    eq_([d["url"] for d in info],
        ["will_1.com", "bob_2.com", "scott_1.com", "max_2.com"])

    eq_([d["filename"] for d in info],
        ["kid/no/will.csv", "adult/yes/bob.csv",
         "adult/no/scott.csv", "kid/no/max.csv"])

    expects = [{"name": "will", "age_group": "kid", "debut_season": "1",
                "now_dead": "no"},
               {"name": "bob", "age_group": "adult", "debut_season": "2",
                "now_dead": "yes"},
               {"name": "scott", "age_group": "adult", "debut_season": "1",
                "now_dead": "no"},
               {"name": "max", "age_group": "kid", "debut_season": "2",
                "now_dead": "no"}]
    for d, expect in zip(info, expects):
        assert_dict_equal(d["meta_args"], expect)

    eq_([d["subpath"] for d in info],
        ["kid/no", "adult/yes", "adult/no", "kid/no"])


def test_extract_disable_autometa():
    info, _ = au.extract(
        json_stream(ST_DATA["rows"]), "json",
        url_format="{name}_{debut_season}.com",
        filename_format="{age_group}//{now_dead}//{name}.csv",
        exclude_autometa="*",
        meta=["group={age_group}"])

    eq_([d["meta_args"] for d in info],
        [{"group": "kid"}, {"group": "adult"}, {"group": "adult"},
         {"group": "kid"}])


def test_extract_exclude_autometa_regexp():
    info, _ = au.extract(
        json_stream(ST_DATA["rows"]), "json",
        url_format="{name}_{debut_season}.com",
        filename_format="{age_group}//{now_dead}//{name}.csv",
        exclude_autometa="ea")

    expects = [{"name": "will", "age_group": "kid"},
               {"name": "bob", "age_group": "adult"},
               {"name": "scott", "age_group": "adult"},
               {"name": "max", "age_group": "kid"}]
    for d, expect in zip(info, expects):
        assert_dict_equal(d["meta_args"], expect)


def check_extract_csv_json_equal(input_type):
    delim = "\t" if input_type == "tsv" else ","

    keys = ST_DATA["header"]
    csv_rows = [delim.join(keys)]
    csv_rows.extend(delim.join(str(row[k]) for k in keys)
                    for row in ST_DATA["rows"])

    kwds = dict(filename_format="{age_group}//{now_dead}//{name}.csv",
                url_format="{name}_{debut_season}.com",
                meta=["group={age_group}"])

    json_output = au.extract(json_stream(ST_DATA["rows"]), "json", **kwds)
    csv_output = au.extract(csv_rows, input_type, **kwds)

    eq_(json_output, csv_output)


def test_extract_csv_tsv_json_equal():
    yield check_extract_csv_json_equal, "csv"
    yield check_extract_csv_json_equal, "tsv"


def test_extract_wrong_input_type():
    assert_raises(ValueError,
                  au.extract, None, "invalid_input_type")


@with_tempfile(mkdir=True)
def test_addurls_nonannex_repo(path):
    ds = Dataset(path).create(force=True, annex=False)
    with assert_raises(IncompleteResultsError) as raised:
        ds.addurls("dummy_arg0", "dummy_arg1", "dummy_arg2")
    assert_in("not an annex repo", str(raised.exception))


@with_tree({"in.csv": "linky,abcd\nhttps://datalad.org,f"})
def test_addurls_unknown_placeholder(path):
    ds = Dataset(path).create(force=True)
    # Close but wrong URL placeholder
    with assert_raises(IncompleteResultsError) as exc:
        ds.addurls("in.csv", "{link}", "{abcd}", dry_run=True)
    assert_in("linky", str(exc.exception))
    # Close but wrong file name placeholder
    with assert_raises(IncompleteResultsError) as exc:
        ds.addurls("in.csv", "{linky}", "{abc}", dry_run=True)
    assert_in("abcd", str(exc.exception))
    # Out-of-bounds index.
    with assert_raises(IncompleteResultsError) as exc:
        ds.addurls("in.csv", "{linky}", "{3}", dry_run=True)
    assert_in("index", str(exc.exception))

    # Suggestions also work for automatic file name placeholders
    with assert_raises(IncompleteResultsError) as exc:
        ds.addurls("in.csv", "{linky}", "{_url_hostnam}", dry_run=True)
    assert_in("_url_hostname", str(exc.exception))
    # ... though if you whiff on the beginning prefix, we don't suggest
    # anything because we decide to generate those fields based on detecting
    # the prefix.
    with assert_raises(IncompleteResultsError) as exc:
        ds.addurls("in.csv", "{linky}", "{_uurl_hostnam}", dry_run=True)
    assert_not_in("_url_hostname", str(exc.exception))


@with_tempfile(mkdir=True)
def test_addurls_dry_run(path):
    ds = Dataset(path).create(force=True)

    json_file = "links.json"
    with open(op.join(ds.path, json_file), "w") as jfh:
        json.dump([{"url": "URL/a.dat", "name": "a", "subdir": "foo"},
                   {"url": "URL/b.dat", "name": "b", "subdir": "bar"},
                   {"url": "URL/c.dat", "name": "c", "subdir": "foo"}],
                  jfh)

    ds.save(message="setup")

    with swallow_logs(new_level=logging.INFO) as cml:
        ds.addurls(json_file,
                   "{url}",
                   "{subdir}//{_url_filename_root}",
                   dry_run=True)

        for dir_ in ["foo", "bar"]:
            assert_in("Would create a subdataset at {}".format(dir_),
                      cml.out)
        assert_in(
            "Would download URL/a.dat to {}".format(
                os.path.join(path, "foo", "BASE")),
            cml.out)

        assert_in("Metadata: {}".format([u"name=a", u"subdir=foo"]),
                  cml.out)


skip_key_tests = skip_if(
    external_versions["cmd:annex"] < "8.20201116",
    "git-annex version does not support `examinekey --migrate-to-backend`")


class TestAddurls(object):

    @classmethod
    def setup_class(cls):
        mktmp_kws = get_tempfile_kwargs()
        path = tempfile.mkdtemp(**mktmp_kws)
        create_tree(path,
                    {"udir": {x + ".dat" + ver: x + " content"
                              for x in "abcd"
                              for ver in ["", ".v1"]}})

        cls._hpath = HTTPPath(path)
        cls._hpath.start()
        cls.url = cls._hpath.url

        cls.data = [{"url": cls.url + "udir/a.dat",
                     "name": "a",
                     "subdir": "foo",
                     "md5sum": "3fb7c40c70b0ed19da713bd69ee12014",
                     "size": "9"},
                    {"url": cls.url + "udir/b.dat",
                     "name": "b",
                     "subdir": "bar",
                     "md5sum": "",
                     "size": ""},
                    {"url": cls.url + "udir/c.dat",
                     "name": "c",
                     "subdir": "foo",
                     "md5sum": "9b72648021b70b8c522642e4490d7ac3",
                     "size": "9"}]
        cls.json_file = tempfile.mktemp(suffix=".json", **mktmp_kws)
        with open(cls.json_file, "w") as jfh:
            json.dump(cls.data, jfh)

    @classmethod
    def teardown_class(cls):
        cls._hpath.stop()
        rmtemp(cls._hpath.path)

    @with_tempfile(mkdir=True)
    def test_addurls(self, path):
        ds = Dataset(path).create(force=True)

        def get_annex_commit_counts():
            return len(ds.repo.get_revisions("git-annex"))

        n_annex_commits = get_annex_commit_counts()

        # Meanwhile also test that we can specify path relative
        # to the top of the dataset, as we generally treat paths in
        # Python API, and it will be the one saved in commit
        # message record
        json_file = op.relpath(self.json_file, ds.path)
<<<<<<< HEAD
        ds.addurls(json_file, "{url}", "{name}")
        ok_startswith(ds.repo.format_commit('%b', DEFAULT_BRANCH), f"url_file='{json_file}'")
=======
        ds.addurls(json_file, "{url}", "{name}",
                   exclude_autometa="(md5sum|size)")
        ok_startswith(ds.repo.format_commit('%b'), f"url_file='{json_file}'")
>>>>>>> 6ec7051d
        filenames = ["a", "b", "c"]
        for fname in filenames:
            ok_exists(op.join(ds.path, fname))

        for (fname, meta), subdir in zip(ds.repo.get_metadata(filenames),
                                         ["foo", "bar", "foo"]):
            assert_dict_equal(meta,
                              {"subdir": [subdir], "name": [fname]})

        # Ignore this check if we're faking dates because that disables
        # batch mode.
        if not dl_cfg.get('datalad.fake-dates'):
            # We should have two new commits on the git-annex: one for the
            # added urls and one for the added metadata.
            eq_(n_annex_commits + 2, get_annex_commit_counts())

        # Add to already existing links, overwriting.
        with swallow_logs(new_level=logging.DEBUG) as cml:
            ds.addurls(self.json_file, "{url}", "{name}",
                       ifexists="overwrite")
            for fname in filenames:
                assert_in("Removing {}".format(os.path.join(path, fname)),
                          cml.out)

        # Add to already existing links, skipping.
        assert_in_results(
            ds.addurls(self.json_file, "{url}", "{name}", ifexists="skip"),
            action="addurls",
            status="notneeded")

        # Add to already existing links works, as long content is the same.
        ds.addurls(self.json_file, "{url}", "{name}")

        # But it fails if something has changed.
        ds.unlock("a")
        with open(op.join(ds.path, "a"), "w") as ofh:
            ofh.write("changed")
        ds.save("a")

        assert_raises(IncompleteResultsError,
                      ds.addurls,
                      self.json_file, "{url}", "{name}")

    @with_tempfile(mkdir=True)
    def test_addurls_unbound_dataset(self, path):
        def check(ds, dataset_arg, url_file, fname_format):
            subdir = op.join(ds.path, "subdir")
            os.mkdir(subdir)
            with chpwd(subdir):
                shutil.copy(self.json_file, "in.json")
                addurls(dataset_arg, url_file, "{url}", fname_format)
                # Files specified in the CSV file are always relative to the
                # dataset.
                for fname in ["a", "b", "c"]:
                    ok_exists(op.join(ds.path, fname))

        # The input file is relative to the current working directory, as
        # with other commands.
        ds0 = Dataset(op.join(path, "ds0")).create()
        check(ds0, None, "in.json", "{name}")
        # Likewise the input file is relative to the current working directory
        # if a string dataset argument is given.
        ds1 = Dataset(op.join(path, "ds1")).create()
        check(ds1, ds1.path, "in.json", "{name}")
        # A leading "./" doesn't confuse addurls() into downloading the file
        # into the subdirectory.
        ds2 = Dataset(op.join(path, "ds2")).create()
        check(ds2, None, "in.json", "./{name}")

    @with_tempfile(mkdir=True)
    def test_addurls_create_newdataset(self, path):
        dspath = os.path.join(path, "ds")
        addurls(dspath, self.json_file, "{url}", "{name}",
                cfg_proc=["yoda"])
        for fname in ["a", "b", "c", "code"]:
            ok_exists(os.path.join(dspath, fname))

    @with_tempfile(mkdir=True)
    def test_addurls_subdataset(self, path):
        ds = Dataset(path).create(force=True)

        for save in True, False:
            label = "save" if save else "nosave"
            ds.addurls(self.json_file, "{url}",
                       "{subdir}-" + label + "//{name}",
                       save=save,
                       cfg_proc=["yoda"])

            subdirs = [op.join(ds.path, "{}-{}".format(d, label))
                       for d in ["foo", "bar"]]
            subdir_files = dict(zip(subdirs, [["a", "c"], ["b"]]))

            for subds, fnames in subdir_files.items():
                for fname in fnames:
                    ok_exists(op.join(subds, fname))
                # cfg_proc was applied generated subdatasets.
                ok_exists(op.join(subds, "code"))
            if save:
                assert_repo_status(path)
            else:
                # The datasets are create but not saved (since asked not to)
                assert_repo_status(path, untracked=subdirs)
                # but the downloaded files aren't.
                for subds, fnames in subdir_files.items():
                    assert_repo_status(subds, added=fnames)

        # Now save the "--nosave" changes and check that we have
        # all the subdatasets.
        ds.save()
        eq_(set(subdatasets(dataset=ds, recursive=True,
                            result_xfm="relpaths")),
            {"foo-save", "bar-save", "foo-nosave", "bar-nosave"})

        # We don't try to recreate existing subdatasets.
        with swallow_logs(new_level=logging.DEBUG) as cml:
            ds.addurls(self.json_file, "{url}", "{subdir}-nosave//{name}")
            assert_in("Not creating subdataset at existing path", cml.out)

    @with_tempfile(mkdir=True)
    def test_addurls_repindex(self, path):
        ds = Dataset(path).create(force=True)

        with assert_raises(IncompleteResultsError) as raised:
            ds.addurls(self.json_file, "{url}", "{subdir}")
        assert_in("There are file name collisions", str(raised.exception))

        ds.addurls(self.json_file, "{url}", "{subdir}-{_repindex}")

        for fname in ["foo-0", "bar-0", "foo-1"]:
            ok_exists(op.join(ds.path, fname))

    @with_tempfile(mkdir=True)
    def test_addurls_url_parts(self, path):
        ds = Dataset(path).create(force=True)
        ds.addurls(self.json_file, "{url}", "{_url0}/{_url_basename}")

        for fname in ["a.dat", "b.dat", "c.dat"]:
            ok_exists(op.join(ds.path, "udir", fname))

    @with_tempfile(mkdir=True)
    def test_addurls_url_filename(self, path):
        ds = Dataset(path).create(force=True)
        ds.addurls(self.json_file, "{url}", "{_url0}/{_url_filename}")
        for fname in ["a.dat", "b.dat", "c.dat"]:
            ok_exists(op.join(ds.path, "udir", fname))

    @with_tempfile(mkdir=True)
    def test_addurls_url_filename_fail(self, path):
        ds = Dataset(path).create(force=True)
        assert_raises(IncompleteResultsError,
                      ds.addurls,
                      self.json_file,
                      "{url}/nofilename/",
                      "{_url0}/{_url_filename}")

    @with_tempfile(mkdir=True)
    def test_addurls_metafail(self, path):
        ds = Dataset(path).create(force=True)

        # Force failure by passing a non-existent file name to annex.
        fn = ds.repo.set_metadata_

        def set_meta(_, **kwargs):
            for i in fn("wreaking-havoc-and-such", **kwargs):
                yield i

        with patch.object(ds.repo, 'set_metadata_', set_meta):
            with assert_raises(IncompleteResultsError):
                ds.addurls(self.json_file, "{url}", "{name}")

    @with_tempfile(mkdir=True)
    def test_addurls_dropped_urls(self, path):
        ds = Dataset(path).create(force=True)
        with swallow_logs(new_level=logging.WARNING) as cml:
            ds.addurls(self.json_file, "", "{subdir}//{name}")
            assert_re_in(r".*Dropped [0-9]+ row\(s\) that had an empty URL",
                         str(cml.out))

    @with_tempfile(mkdir=True)
    def test_addurls_version(self, path):
        ds = Dataset(path).create(force=True)

        def version_fn(url):
            if url.endswith("b.dat"):
                raise ValueError("Scheme error")
            return url + ".v1"

        with patch("datalad.plugin.addurls.get_versioned_url", version_fn):
            with swallow_logs(new_level=logging.WARNING) as cml:
                ds.addurls(self.json_file, "{url}", "{name}",
                           version_urls=True)
                assert_in("b.dat", str(cml.out))

        names = ["a", "c"]
        for fname in names:
            ok_exists(os.path.join(path, fname))

        whereis = ds.repo.whereis(names, output="full")
        for fname, info in whereis.items():
            eq_(info[WEB_SPECIAL_REMOTE_UUID]['urls'],
                ["{}udir/{}.dat.v1".format(self.url, fname)])

    @with_tempfile(mkdir=True)
    def test_addurls_deeper(self, path):
        ds = Dataset(path).create(force=True)
        ds.addurls(
            self.json_file, "{url}",
            "{subdir}//adir/{subdir}-again//other-ds//bdir/{name}",
            jobs=3)
        eq_(set(ds.subdatasets(recursive=True, result_xfm="relpaths")),
            {"foo",
             "bar",
             op.join("foo", "adir", "foo-again"),
             op.join("bar", "adir", "bar-again"),
             op.join("foo", "adir", "foo-again", "other-ds"),
             op.join("bar", "adir", "bar-again", "other-ds")})
        ok_exists(os.path.join(
            ds.path, "foo", "adir", "foo-again", "other-ds", "bdir", "a"))

    @with_tree({"in": ""})
    def test_addurls_invalid_input(self, path):
        ds = Dataset(path).create(force=True)
        in_file = op.join(path, "in")
        for in_type in au.INPUT_TYPES:
            with assert_raises(IncompleteResultsError) as exc:
                ds.addurls(in_file, "{url}", "{name}", input_type=in_type)
            assert_in("Failed to read", str(exc.exception))

    @with_tree({"in.csv": "url,name,subdir",
                "in.tsv": "url\tname\tsubdir",
                "in.json": "[]"})
    def test_addurls_no_rows(self, path):
        ds = Dataset(path).create(force=True)
        for fname in ["in.csv", "in.tsv", "in.json"]:
            with swallow_logs(new_level=logging.WARNING) as cml:
                assert_in_results(
                    ds.addurls(fname, "{url}", "{name}"),
                    action="addurls",
                    status="notneeded")
                cml.assert_logged("No rows", regex=False)

    @with_tempfile(mkdir=True)
    def check_addurls_stdin_input(self, input_text, input_type, path):
        ds = Dataset(path).create(force=True)
        with patch("sys.stdin", new=StringIO(input_text)):
            ds.addurls("-", "{url}", "{name}", input_type=input_type)
        for fname in ["a", "b", "c"]:
            ok_exists(op.join(ds.path, fname))

    def test_addurls_stdin_input(self):
        def make_test(text, input_type, description):
            def fn():
                self.check_addurls_stdin_input(json_text, "ext")
            fn.description = description
            return fn

        with open(self.json_file) as jfh:
            json_text = jfh.read()

        yield make_test(json_text, "ext", "json,default input type")
        yield make_test(json_text, "json", "json,json input type")

        def make_delim_text(delim):
            row = "{name}" + delim + "{url}"
            return "\n".join(
                [row.format(name="name", url="url")] +
                [row.format(**rec) for rec in json.loads(json_text)])

        yield make_test(make_delim_text(","), "csv", "csv,csv input type")
        yield make_test(make_delim_text("\t"), "tsv", "tsv,tsv input type")

    @with_tempfile(mkdir=True)
    def test_addurls_stdin_input_command_line(self, path):
        # The previous test checks all the cases, but it overrides sys.stdin.
        # Do a simple check that's closer to a command line call.
        Dataset(path).create(force=True)
        runner = WitlessRunner(cwd=path)
        with open(self.json_file) as jfh:
            runner.run(["datalad", "addurls", '-', '{url}', '{name}'],
                       stdin=jfh)
        for fname in ["a", "b", "c"]:
            ok_exists(op.join(path, fname))

    @with_tempfile(mkdir=True)
    def test_drop_after(self, path):
        ds = Dataset(path).create(force=True)
        ds.repo.set_gitattributes([('a*', {'annex.largefiles': 'nothing'})])
        # make some files go to git, so we could test that we do not blow
        # while trying to drop what is in git not annex
        res = ds.addurls(self.json_file, '{url}', '{name}', drop_after=True)

        assert_result_count(res, 3, action='addurl', status='ok')  # a, b, c  even if a goes to git
        assert_result_count(res, 2, action='drop', status='ok')  # b, c

    @with_tempfile(mkdir=True)
    def test_addurls_from_key_invalid_format(self, path):
        ds = Dataset(path).create(force=True)
        for fmt in ["{name}-which-has-no-double-dash",
                    # Invalid hash length.
                    "MD5-s{size}--{md5sum}a",
                    # Invalid hash content.
                    "MD5-s{size}--" + 32 * "q"]:
            with assert_raises(IncompleteResultsError):
                ds.addurls(self.json_file, "{url}", "{name}",
                           key=fmt, exclude_autometa="*")

    @with_tempfile(mkdir=True)
    def check_addurls_from_key(self, key_arg, expected_backend, path):
        ds = Dataset(path).create(force=True)
        ds.addurls(self.json_file, "{url}", "{name}", exclude_autometa="*",
                   key=key_arg)
        repo = ds.repo
        repo_path = ds.repo.pathobj
        paths = [repo_path / x for x in "ac"]

        annexinfo = repo.get_content_annexinfo(eval_availability=True)
        for path in paths:
            pstat = annexinfo[path]
            eq_(pstat["backend"], expected_backend)
            assert_false(pstat["has_content"])

        get_res = ds.get(paths, result_renderer=None, on_failure="ignore")
        assert_result_count(get_res, 2, action="get", status="ok")

    def test_addurls_from_key(self):
        fn = self.check_addurls_from_key
        yield fn, "MD5-s{size}--{md5sum}", "MD5"
        yield fn, "MD5E-s{size}--{md5sum}.dat", "MD5E"
        yield skip_key_tests(fn), "et:MD5-s{size}--{md5sum}", "MD5E"
        yield skip_key_tests(fn), "et:MD5E-s{size}--{md5sum}.dat", "MD5"

    @with_tempfile(mkdir=True)
    def test_addurls_row_missing_key_fields(self, path):
        ds = Dataset(path).create(force=True)
        data = self.data.copy()
        for row in data:
            if row["name"] == "b":
                del row["md5sum"]
                break
        with patch("sys.stdin", new=StringIO(json.dumps(data))):
            ds.addurls("-", "{url}", "{name}", exclude_autometa="*",
                       key="MD5-s{size}--{md5sum}")

        repo = ds.repo
        repo_path = ds.repo.pathobj
        paths = [repo_path / x for x in "ac"]

        annexinfo = repo.get_content_annexinfo(eval_availability=True)
        for path in paths:
            pstat = annexinfo[path]
            eq_(pstat["backend"], "MD5")
            assert_false(pstat["has_content"])<|MERGE_RESOLUTION|>--- conflicted
+++ resolved
@@ -464,14 +464,11 @@
         # Python API, and it will be the one saved in commit
         # message record
         json_file = op.relpath(self.json_file, ds.path)
-<<<<<<< HEAD
-        ds.addurls(json_file, "{url}", "{name}")
-        ok_startswith(ds.repo.format_commit('%b', DEFAULT_BRANCH), f"url_file='{json_file}'")
-=======
+
         ds.addurls(json_file, "{url}", "{name}",
                    exclude_autometa="(md5sum|size)")
-        ok_startswith(ds.repo.format_commit('%b'), f"url_file='{json_file}'")
->>>>>>> 6ec7051d
+        ok_startswith(ds.repo.format_commit('%b', DEFAULT_BRANCH), f"url_file='{json_file}'")
+
         filenames = ["a", "b", "c"]
         for fname in filenames:
             ok_exists(op.join(ds.path, fname))
