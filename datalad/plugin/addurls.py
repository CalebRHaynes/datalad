--- conflicted
+++ resolved
@@ -888,13 +888,7 @@
             """The "consumer" for ProducerConsumer parallel execution"""
             subpath, rows = args
 
-<<<<<<< HEAD
             ds_path = ds.path  # shortcut on closure from outside
-=======
-url_file='{}'
-url_format='{}'
-filename_format='{}'""".format(urlfile, url_format, filename_format)
->>>>>>> 635b6af3
 
             # technically speaking, subds might be the ds
             if subpath:
@@ -1016,7 +1010,7 @@
 [DATALAD] add {len(files_to_add)} files to {nrows_by_ds_orig} (sub)datasets from URLs
 
 {os.linesep.join(extra_msgs)}
-url_file='{url_file}'
+url_file='{urlfile}'
 url_format='{url_format}'
 filename_format='{filenameformat}'"""
 
