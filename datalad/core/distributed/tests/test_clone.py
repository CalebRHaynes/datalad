--- conflicted
+++ resolved
@@ -510,8 +510,24 @@
     subinfo = ds.subdatasets(return_type='item-or-list')
     eq_(subinfo['gitmodule_url'],
         # must be a relative URL, not platform-specific relpath!
-<<<<<<< HEAD
-        '{}/{}'.format(op.pardir, 'origin'))
+        '../../origin')
+
+
+@with_tree(tree={"subdir": {}})
+@with_tempfile(mkdir=True)
+def test_local_url_with_fetch(path, path_other):
+    path = Path(path)
+    path_other = Path(path_other)
+    Dataset(path / "source").create()
+
+    for where, source, path in [
+            (path, "source", "a"),
+            (path / "subdir", op.join(op.pardir, "source"), "a"),
+            (path, "source", path_other / "a")]:
+        with chpwd(where):
+            ds_cloned = clone(source=source, path=path)
+            # Perform a fetch to check that the URL points to a valid location.
+            ds_cloned.repo.fetch()
 
 
 def test_decode_source_spec():
@@ -622,23 +638,3 @@
     ds = clone('ria+http://store.datalad.org#{}'.format(datalad_store_testds_id), path)
     ok_(ds.is_installed())
     eq_(ds.id, datalad_store_testds_id)
-=======
-        '../../origin')
-
-
-@with_tree(tree={"subdir": {}})
-@with_tempfile(mkdir=True)
-def test_local_url_with_fetch(path, path_other):
-    path = Path(path)
-    path_other = Path(path_other)
-    Dataset(path / "source").create()
-
-    for where, source, path in [
-            (path, "source", "a"),
-            (path / "subdir", op.join(op.pardir, "source"), "a"),
-            (path, "source", path_other / "a")]:
-        with chpwd(where):
-            ds_cloned = clone(source=source, path=path)
-            # Perform a fetch to check that the URL points to a valid location.
-            ds_cloned.repo.fetch()
->>>>>>> 6dd9dd53
