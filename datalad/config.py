# emacs: -*- mode: python; py-indent-offset: 4; tab-width: 4; indent-tabs-mode: nil -*-
# ex: set sts=4 ts=4 sw=4 noet:
# ## ### ### ### ### ### ### ### ### ### ### ### ### ### ### ### ### ### ### ##
#
#   See COPYING file distributed along with the datalad package for the
#   copyright and license terms.
#
# ## ### ### ### ### ### ### ### ### ### ### ### ### ### ### ### ### ### ### ##
"""
"""

from fasteners import InterProcessLock
from functools import lru_cache
import datalad
from datalad.consts import (
    DATASET_CONFIG_FILE,
)
from datalad.cmd import (
    GitWitlessRunner,
    StdOutErrCapture,
)
from datalad.dochelpers import exc_str

import re
import os
from pathlib import Path
from time import time

import logging
lgr = logging.getLogger('datalad.config')

cfg_kv_regex = re.compile(r'(^.*)\n(.*)$', flags=re.MULTILINE)
cfg_section_regex = re.compile(r'(.*)\.[^.]+')
cfg_sectionoption_regex = re.compile(r'(.*)\.([^.]+)')


_where_reload_doc = """
        where : {'dataset', 'local', 'global', 'override'}, optional
          Indicator which configuration file to modify. 'dataset' indicates the
          persistent configuration in .datalad/config of a dataset; 'local'
          the configuration of a dataset's Git repository in .git/config;
          'global' refers to the general configuration that is not specific to
          a single repository (usually in $USER/.gitconfig); 'override'
          limits the modification to the ConfigManager instance, and the
          assigned value overrides any setting from any other source.
        reload : bool
          Flag whether to reload the configuration from file(s) after
          modification. This can be disable to make multiple sequential
          modifications slightly more efficient.""".lstrip()


# we cannot import external_versions here, as the cfg comes before anything
# and we would have circular imports
@lru_cache()
def get_git_version(runner=None):
    """Return version of available git"""
    runner = runner or GitWitlessRunner()
    return runner.run('git version'.split(),
                      protocol=StdOutErrCapture)['stdout'].split()[2]


def _where_reload(obj):
    """Helper decorator to simplify providing repetitive docstring"""
    obj.__doc__ = obj.__doc__ % _where_reload_doc
    return obj


# TODO document and make "public" (used in GitRepo too)
def _parse_gitconfig_dump(dump, cwd=None):
    dct = {}
    fileset = set()
    for line in dump.split('\0'):
        if not line:
            continue
        if line.startswith('file:'):
            # origin line
            fname = Path(line[5:])
            if not fname.is_absolute():
                fname = Path(cwd) / fname if cwd else Path.cwd() / fname
            fileset.add(fname)
            continue
        if line.startswith('command line:'):
            # nothing we could handle
            continue
        kv_match = cfg_kv_regex.match(line)
        if kv_match:
            k, v = kv_match.groups()
        else:
            # could be just a key without = value, which git treats as True
            # if asked for a bool
            k, v = line, None
        present_v = dct.get(k, None)
        if present_v is None:
            dct[k] = v
        else:
            if isinstance(present_v, tuple):
                dct[k] = present_v + (v,)
            else:
                dct[k] = (present_v, v)
    return dct, fileset


def _update_from_env(store):
    dct = {}
    for k in os.environ:
        if not k.startswith('DATALAD_'):
            continue
        dct[k.replace('__', '-').replace('_', '.').lower()] = os.environ[k]
    store.update(dct)


def anything2bool(val):
    if hasattr(val, 'lower'):
        val = val.lower()
    if val in {"off", "no", "false", "0"} or not bool(val):
        return False
    elif val in {"on", "yes", "true", True} \
            or (hasattr(val, 'isdigit') and val.isdigit() and int(val)) \
            or isinstance(val, int) and val:
        return True
    else:
        raise TypeError(
            "Got value %s which could not be interpreted as a boolean"
            % repr(val))


class ConfigManager(object):
    """Thin wrapper around `git-config` with support for a dataset configuration.

    The general idea is to have an object that is primarily used to read/query
    configuration option.  Upon creation, current configuration is read via one
    (or max two, in the case of the presence of dataset-specific configuration)
    calls to `git config`.  If this class is initialized with a Dataset
    instance, it supports reading and writing configuration from
    ``.datalad/config`` inside a dataset too. This file is committed to Git and
    hence useful to ship certain configuration items with a dataset.

    The API aims to provide the most significant read-access API of a
    dictionary, the Python ConfigParser, and GitPython's config parser
    implementations.

    This class is presently not capable of efficiently writing multiple
    configurations items at once.  Instead, each modification results in a
    dedicated call to `git config`. This author thinks this is OK, as he
    cannot think of a situation where a large number of items need to be
    written during normal operation.

    Each instance carries a public `overrides` attribute. This dictionary
    contains variables that override any setting read from a file. The overrides
    are persistent across reloads.

    Any DATALAD_* environment variable is also presented as a configuration
    item. Settings read from environment variables are not stored in any of the
    configuration files, but are read dynamically from the environment at each
    `reload()` call. Their values take precedence over any specification in
    configuration files, and even overrides.

    Parameters
    ----------
    dataset : Dataset, optional
      If provided, all `git config` calls are executed in this dataset's
      directory. Moreover, any modifications are, by default, directed to
      this dataset's configuration file (which will be created on demand)
    overrides : dict, optional
      Variable overrides, see general class documentation for details.
    source : {'any', 'local', 'dataset', 'dataset-local'}, optional
      Which sources of configuration setting to consider. If 'dataset',
      configuration items are only read from a dataset's persistent
      configuration file, if any is present (the one in ``.datalad/config``, not
      ``.git/config``); if 'local', any non-committed source is considered
      (local and global configuration in Git config's terminology);
      if 'dataset-local', persistent dataset configuration and local, but
      not global or system configuration are considered; if 'any'
      all possible sources of configuration are considered.
    """

    _checked_git_identity = False

    def __init__(self, dataset=None, overrides=None, source='any'):
        if source not in ('any', 'local', 'dataset', 'dataset-local'):
            raise ValueError(
                'Unkown ConfigManager(source=) setting: {}'.format(source))
        store = dict(
            # store in a simple dict
            # no subclassing, because we want to be largely read-only, and implement
            # config writing separately
            cfg={},
            # track the files that jointly make up the config in this store
            files=set(),
            # and their modification times to be able to avoid needless unforced reloads
            mtimes=None,
        )
        self._stores = dict(
            # populated with info from git
            git=store,
            # only populated with info from commited dataset config
            dataset=store.copy(),
        )
        # merged representation (the only one that existed pre datalad 0.14)
        # will be built on initial reload
        self._merged_store = {}

        self._repo = None if dataset is None else \
            dataset if hasattr(dataset, 'dot_git') else dataset.repo
        self._config_cmd = ['git', 'config']
        # public dict to store variables that always override any setting
        # read from a file
        # `hasattr()` is needed because `datalad.cfg` is generated upon first module
        # import, hence when this code runs first, there cannot be any config manager
        # to inherit from
        self.overrides = datalad.cfg.overrides.copy() if hasattr(datalad, 'cfg') else {}
        if overrides is not None:
            self.overrides.update(overrides)
        if dataset is None:
            if source in ('dataset', 'dataset-local'):
                raise ValueError(
                    'ConfigManager configured to read dataset only, '
                    'but no dataset given')
            # The caller didn't specify a repository. Unset the git directory
            # when calling 'git config' to prevent a repository in the current
            # working directory from leaking configuration into the output.
            self._config_cmd = ['git', '--git-dir=', 'config']

        self._src_mode = source
        run_kwargs = dict()
        if dataset is not None:
            # make sure we run the git config calls in the dataset
            # to pick up the right config files
            run_kwargs['cwd'] = dataset.path
<<<<<<< HEAD
        self._runner = GitWitlessRunner(**run_kwargs)
        try:
            # reuse the runner we already have for the version check
            self._gitconfig_has_showorgin = \
                LooseVersion(get_git_version(self._runner)) >= '2.8.0'
        except Exception:
            # no git something else broken, assume git is present anyway
            # to not delay this, but assume it is old
            self._gitconfig_has_showorgin = False
=======
        self._runner = GitRunner(**run_kwargs)
>>>>>>> 7b416b40

        self.reload(force=True)

        if not ConfigManager._checked_git_identity:
            for cfg, envs in (
                    ('user.name', ('GIT_AUTHOR_NAME', 'GIT_COMMITTER_NAME')),
                    ('user.email', ('GIT_AUTHOR_EMAIL', 'GIT_COMMITTER_EMAIL'))):
                if cfg not in self \
                        and not any(e in os.environ for e in envs):
                    lgr.warning(
                        "It is highly recommended to configure Git before using "
                        "DataLad. Set both 'user.name' and 'user.email' "
                        "configuration variables."
                    )
            ConfigManager._checked_git_identity = True

    def reload(self, force=False):
        """Reload all configuration items from the configured sources

        If `force` is False, all files configuration was previously read from
        are checked for differences in the modification times. If no difference
        is found for any file no reload is performed. This mechanism will not
        detect newly created global configuration files, use `force` in this case.
        """
        run_args = ['-z', '-l', '--show-origin']

        # update from desired config sources only
        # 2-step strategy:
        #   - load datalad dataset config from dataset
        #   - load git config from all supported by git sources
        # in doing so we always stay compatible with where Git gets its
        # config from, but also allow to override persistent information
        # from dataset locally or globally
<<<<<<< HEAD
        run_args = ['-z', '-l']
        if self._gitconfig_has_showorgin:
            run_args.append('--show-origin')

        if self._dataset_cfgfname:
            if exists(self._dataset_cfgfname):
                stdout, stderr = self._run(
                    run_args + ['--file', self._dataset_cfgfname],
                    protocol=StdOutErrCapture,
                    # always expect git-config to output utf-8
                    encoding='utf-8',
                )
                # overwrite existing value, do not amend to get multi-line
                # values
                self._store, self._cfgfiles = _parse_gitconfig_dump(
                    stdout, self._store, self._cfgfiles, replace=False,
                    cwd=self._runner.cwd)

        if self._src_mode == 'dataset':
            # superimpose overrides, and stop early
            self._store.update(self.overrides)
            return

        if self._src_mode == 'dataset-local':
            run_args.append('--local')
        stdout, stderr = self._run(run_args, protocol=StdOutErrCapture)
        self._store, self._cfgfiles = _parse_gitconfig_dump(
            stdout, self._store, self._cfgfiles, replace=True,
            cwd=self._runner.cwd)

        # always monitor the dataset cfg location, we know where it is in all cases
        if self._dataset_cfgfname:
            self._cfgfiles.add(self._dataset_cfgfname)
            self._cfgfiles.add(self._repo_cfgfname)
        self._cfgmtimes = {c: getmtime(c) for c in self._cfgfiles if exists(c)}
=======
>>>>>>> 7b416b40

        # figure out what needs to be reloaded at all
        to_run = {}
        # committed dataset config
        dataset_cfgfile = self._repo.pathobj / DATASET_CONFIG_FILE \
            if self._repo else None
        if (self._src_mode != 'local' and
                dataset_cfgfile and
                dataset_cfgfile.exists()) and (
                force or self._need_reload(self._stores['dataset'])):
            to_run['dataset'] = run_args + ['--file', str(dataset_cfgfile)]

        if self._src_mode != 'dataset' and (
                force or self._need_reload(self._stores['git'])):
            to_run['git'] = run_args + ['--local'] \
                if self._src_mode == 'dataset-local' \
                else run_args

        # reload everything that was found todo
        while to_run:
            store_id, runargs = to_run.popitem()
            self._stores[store_id] = self._reload(runargs)

        # always update the merged representation, even if we did not reload
        # anything from a file. ENV or overrides could change independently
        # start with the commit dataset config
        merged = self._stores['dataset']['cfg'].copy()
        # local config always takes precedence
        merged.update(self._stores['git']['cfg'])
        # superimpose overrides
        merged.update(self.overrides)
        # override with environment variables, unless we only want to read the
        # dataset's commit config
        if self._src_mode != 'dataset':
            _update_from_env(merged)
        self._merged_store = merged

    def _need_reload(self, store):
        if not store['mtimes']:
            return True
        # we have read files before
        # check if any file we read from has changed
        current_time = time()
        curmtimes = {c: c.stat().st_mtime for c in store['files'] if c.exists()}
        if all(curmtimes[c] == store['mtimes'].get(c) and
               # protect against low-res mtimes (FAT32 has 2s, EXT3 has 1s!)
               # if mtime age is less than worst resolution assume modified
               (current_time - curmtimes[c]) > 2.0
               for c in curmtimes):
            return False
        return True

    def _reload(self, run_args):
        # query git-config
        stdout, stderr = self._run(
            run_args,
            log_stderr=True
        )
        store = {}
        store['cfg'], store['files'] = _parse_gitconfig_dump(
            stdout, cwd=self._runner.cwd)

        # update mtimes of config files, they have just been discovered
        # and should still exist
        store['mtimes'] = {c: c.stat().st_mtime for c in store['files']}
        return store

    @_where_reload
    def obtain(self, var, default=None, dialog_type=None, valtype=None,
               store=False, where=None, reload=True, **kwargs):
        """
        Convenience method to obtain settings interactively, if needed

        A UI will be used to ask for user input in interactive sessions.
        Questions to ask, and additional explanations can be passed directly
        as arguments, or retrieved from a list of pre-configured items.

        Additionally, this method allows for type conversion and storage
        of obtained settings. Both aspects can also be pre-configured.

        Parameters
        ----------
        var : str
          Variable name including any section like `git config` expects them,
          e.g. 'core.editor'
        default : any type
          In interactive sessions and if `store` is True, this default value
          will be presented to the user for confirmation (or modification).
          In all other cases, this value will be silently assigned unless
          there is an existing configuration setting.
        dialog_type : {'question', 'yesno', None}
          Which dialog type to use in interactive sessions. If `None`,
          pre-configured UI options are used.
        store : bool
          Whether to store the obtained value (or default)
        %s
        `**kwargs`
          Additional arguments for the UI function call, such as a question
          `text`.
        """
        # do local import, as this module is import prominently and the
        # could theroetically import all kind of weired things for type
        # conversion
        from datalad.interface.common_cfg import definitions as cfg_defs
        # fetch what we know about this variable
        cdef = cfg_defs.get(var, {})
        # type conversion setup
        if valtype is None and 'type' in cdef:
            valtype = cdef['type']
        if valtype is None:
            valtype = lambda x: x

        # any default?
        if default is None and 'default' in cdef:
            default = cdef['default']

        _value = None
        if var in self:
            # nothing needs to be obtained, it is all here already
            _value = self[var]
        elif store is False and default is not None:
            # nothing will be stored, and we have a default -> no user confirmation
            # we cannot use logging, because we want to use the config to confiugre
            # the logging
            #lgr.debug('using default {} for config setting {}'.format(default, var))
            _value = default

        if _value is not None:
            # we got everything we need and can exit early
            try:
                return valtype(_value)
            except Exception as e:
                raise ValueError(
                    "value '{}' of existing configuration for '{}' cannot be "
                    "converted to the desired type '{}' ({})".format(
                        _value, var, valtype, exc_str(e)))

        # now we need to try to obtain something from the user
        from datalad.ui import ui

        # configure UI
        dialog_opts = kwargs
        if dialog_type is None:  # no override
            # check for common knowledge on how to obtain a value
            if 'ui' in cdef:
                dialog_type = cdef['ui'][0]
                # pull standard dialog settings
                dialog_opts = cdef['ui'][1]
                # update with input
                dialog_opts.update(kwargs)

        if (not ui.is_interactive or dialog_type is None) and default is None:
            raise RuntimeError(
                "cannot obtain value for configuration item '{}', "
                "not preconfigured, no default, no UI available".format(var))

        if not hasattr(ui, dialog_type):
            raise ValueError("UI '{}' does not support dialog type '{}'".format(
                ui, dialog_type))

        # configure storage destination, if needed
        if store:
            if where is None and 'destination' in cdef:
                where = cdef['destination']
            if where is None:
                raise ValueError(
                    "request to store configuration item '{}', but no "
                    "storage destination specified".format(var))

        # obtain via UI
        dialog = getattr(ui, dialog_type)
        _value = dialog(default=default, **dialog_opts)

        if _value is None:
            # we got nothing
            if default is None:
                raise RuntimeError(
                    "could not obtain value for configuration item '{}', "
                    "not preconfigured, no default".format(var))
            # XXX maybe we should return default here, even it was returned
            # from the UI -- if that is even possible

        # execute type conversion before storing to check that we got
        # something that looks like what we want
        try:
            value = valtype(_value)
        except Exception as e:
            raise ValueError(
                "cannot convert user input `{}` to desired type ({})".format(
                    _value, exc_str(e)))
            # XXX we could consider "looping" until we have a value of proper
            # type in case of a user typo...

        if store:
            # store value as it was before any conversion, needs to be str
            # anyway
            # needs string conversion nevertheless, because default could come
            # in as something else
            self.add(var, '{}'.format(_value), where=where, reload=reload)
        return value

    def __repr__(self):
        # give full list of all tracked config files, plus overrides
        return "ConfigManager({}{})".format(
            [str(p) for p in self._stores['dataset']['files'].union(
                self._stores['git']['files'])],
            ', overrides={!r}'.format(self.overrides) if self.overrides else '',
        )

    def __str__(self):
        # give path of dataset, if there is any, plus overrides
        return "ConfigManager({}{})".format(
            self._repo.path if self._repo else '',
            'with overrides' if self.overrides else '',
        )

    #
    # Compatibility with dict API
    #
    def __len__(self):
        return len(self._merged_store)

    def __getitem__(self, key):
        return self._merged_store.__getitem__(key)

    def __contains__(self, key):
        return self._merged_store.__contains__(key)

    def keys(self):
        """Returns list of configuration item names"""
        return self._merged_store.keys()

    # XXX should this be *args?
    def get(self, key, default=None):
        """D.get(k[,d]) -> D[k] if k in D, else d.  d defaults to None."""
        return self._merged_store.get(key, default)

    def get_from_source(self, source, key, default=None):
        """Like get(), but a source can be specific.

        If `source` is 'dataset', only the commited configuration is queried,
        overrides are applied. In the case of 'local', the committed
        configuration is ignored, but overrides and configuration from
        environment variables are applied as usual.
        """
        if source not in ('dataset', 'local'):
            raise ValueError("source must be 'dataset' or 'local'")
        if source == 'dataset':
            return self.overrides.get(
                key,
                self._stores['dataset']['cfg'].get(
                    key,
                    default))
        else:
            if key not in self._stores['dataset']['cfg']:
                # the key is not in the committed config, hence we can
                # just report based on the merged representation
                return self.get(key, default)
            else:
                # expensive case, rebuild a config without the committed
                # dataset config contributing
                env = {}
                _update_from_env(env)
                return env.get(
                    key,
                    self.overrides.get(
                        key,
                        self._stores['local']['cfg'].get(
                            key,
                            default)))

    #
    # Compatibility with ConfigParser API
    #
    def sections(self):
        """Returns a list of the sections available"""
        return list(set([cfg_section_regex.match(k).group(1) for k in self._merged_store]))

    def options(self, section):
        """Returns a list of options available in the specified section."""
        opts = []
        for k in self._merged_store:
            sec, opt = cfg_sectionoption_regex.match(k).groups()
            if sec == section:
                opts.append(opt)
        return opts

    def has_section(self, section):
        """Indicates whether a section is present in the configuration"""
        for k in self._merged_store:
            if k.startswith(section):
                return True
        return False

    def has_option(self, section, option):
        """If the given section exists, and contains the given option"""
        for k in self._merged_store:
            sec, opt = cfg_sectionoption_regex.match(k).groups()
            if sec == section and opt == option:
                return True
        return False

    def getint(self, section, option):
        """A convenience method which coerces the option value to an integer"""
        return int(self.get_value(section, option))

    def getbool(self, section, option, default=None):
        """A convenience method which coerces the option value to a bool

        Values "on", "yes", "true" and any int!=0 are considered True
        Values which evaluate to bool False, "off", "no", "false" are considered
        False
        TypeError is raised for other values.
        """
        val = self.get_value(section, option, default=default)
        if val is None:  # no value at all, git treats it as True
            return True
        return anything2bool(val)

    def getfloat(self, section, option):
        """A convenience method which coerces the option value to a float"""
        return float(self.get_value(section, option))

    # this is a hybrid of ConfigParser and dict API
    def items(self, section=None):
        """Return a list of (name, value) pairs for each option

        Optionally limited to a given section.
        """
        if section is None:
            return self._merged_store.items()
        return [(k, v) for k, v in self._merged_store.items()
                if cfg_section_regex.match(k).group(1) == section]

    #
    # Compatibility with GitPython's ConfigParser
    #
    def get_value(self, section, option, default=None):
        """Like `get()`, but with an optional default value

        If the default is not None, the given default value will be returned in
        case the option did not exist. This behavior imitates GitPython's
        config parser.
        """
        try:
            return self['.'.join((section, option))]
        except KeyError as e:
            # this strange dance is needed because gitpython does it this way
            if default is not None:
                return default
            else:
                raise e

    #
    # Modify configuration (proxy respective git-config call)
    #
    @_where_reload
    def _run(self, args, where=None, reload=False, **kwargs):
        """Centralized helper to run "git config" calls

        Parameters
        ----------
        args : list
          Arguments to pass for git config
        %s
        **kwargs
          Keywords arguments for Runner's call
        """
        if where:
            args = self._get_location_args(where) + args
        if '-l' in args:
            # we are just reading, no need to reload, no need to lock
            return self._runner.run(self._config_cmd + args, **kwargs)

        # all other calls are modifications
        if '--file' in args:
            # all paths we are passing are absolute
            custom_file = Path(args[args.index('--file') + 1])
            custom_file.parent.mkdir(exist_ok=True)
        lockfile = None
        if self._repo and ('--local' in args or '--file' in args):
            # modification of config in a dataset
            lockfile = self._repo.dot_git / 'config.dataladlock'
        else:
            # follow pattern in downloaders for lockfile location
            lockfile = Path(self.obtain('datalad.locations.cache')) \
                / 'locks' / 'gitconfig.lck'

        with InterProcessLock(lockfile, logger=lgr):
            out = self._runner.run(self._config_cmd + args, **kwargs)

        if reload:
            self.reload()
        return out['stdout'], out['stderr']

    def _get_location_args(self, where, args=None):
        if args is None:
            args = []
        cfg_labels = ('dataset', 'local', 'global', 'override')
        if where not in cfg_labels:
            raise ValueError(
                "unknown configuration label '{}' (not in {})".format(
                    where, cfg_labels))
        if where == 'dataset':
            if not self._repo:
                raise ValueError(
                    'ConfigManager cannot store configuration to dataset, '
                    'none specified')
            dataset_cfgfile = self._repo.pathobj / DATASET_CONFIG_FILE
            args.extend(['--file', str(dataset_cfgfile)])
        elif where == 'global':
            args.append('--global')
        elif where == 'local':
            args.append('--local')
        return args

    @_where_reload
    def add(self, var, value, where='dataset', reload=True):
        """Add a configuration variable and value

        Parameters
        ----------
        var : str
          Variable name including any section like `git config` expects them, e.g.
          'core.editor'
        value : str
          Variable value
        %s"""
        if where == 'override':
            from datalad.utils import assure_list
            val = assure_list(self.overrides.pop(var, None))
            val.append(value)
            self.overrides[var] = val[0] if len(val) == 1 else val
            if reload:
                self.reload(force=True)
            return

        self._run(['--add', var, value], where=where, reload=reload,
                  protocol=StdOutErrCapture)

    @_where_reload
    def set(self, var, value, where='dataset', reload=True, force=False):
        """Set a variable to a value.

        In opposition to `add`, this replaces the value of `var` if there is
        one already.

        Parameters
        ----------
        var : str
          Variable name including any section like `git config` expects them, e.g.
          'core.editor'
        value : str
          Variable value
        force: bool
          if set, replaces all occurrences of `var` by a single one with the
          given `value`. Otherwise raise if multiple entries for `var` exist
          already
        %s"""
        if where == 'override':
            self.overrides[var] = value
            if reload:
                self.reload(force=True)
            return

        from datalad.support.gitrepo import to_options

        self._run(to_options(replace_all=force) + [var, value],
                  where=where, reload=reload, protocol=StdOutErrCapture)

    @_where_reload
    def rename_section(self, old, new, where='dataset', reload=True):
        """Rename a configuration section

        Parameters
        ----------
        old : str
          Name of the section to rename.
        new : str
          Name of the section to rename to.
        %s"""
        if where == 'override':
            self.overrides = {
                (new + k[len(old):]) if k.startswith(old + '.') else k: v
                for k, v in self.overrides.items()
            }
            if reload:
                self.reload(force=True)
            return

        self._run(['--rename-section', old, new], where=where, reload=reload)

    @_where_reload
    def remove_section(self, sec, where='dataset', reload=True):
        """Rename a configuration section

        Parameters
        ----------
        sec : str
          Name of the section to remove.
        %s"""
        if where == 'override':
            self.overrides = {
                k: v
                for k, v in self.overrides.items()
                if not k.startswith(sec + '.')
            }
            if reload:
                self.reload(force=True)
            return

        self._run(['--remove-section', sec], where=where, reload=reload)

    @_where_reload
    def unset(self, var, where='dataset', reload=True):
        """Remove all occurrences of a variable

        Parameters
        ----------
        var : str
          Name of the variable to remove
        %s"""
        if where == 'override':
            self.overrides.pop(var, None)
            if reload:
                self.reload(force=True)
            return

        # use unset all as it is simpler for now
        self._run(['--unset-all', var], where=where, reload=reload)


def rewrite_url(cfg, url):
    """Any matching 'url.<base>.insteadOf' configuration is applied

    Any URL that starts with such a configuration will be rewritten
    to start, instead, with <base>. When more than one insteadOf
    strings match a given URL, the longest match is used.

    Parameters
    ----------
    cfg : ConfigManager or dict
      dict-like with configuration variable name/value-pairs.
    url : str
      URL to be rewritten, if matching configuration is found.

    Returns
    -------
    str
      Rewritten or unmodified URL.
    """
    insteadof = {
        # only leave the base url
        k[4:-10]: v
        for k, v in cfg.items()
        if k.startswith('url.') and k.endswith('.insteadof')
    }

    # all config that applies
    matches = {
        key: v
        for key, val in insteadof.items()
        for v in (val if isinstance(val, tuple) else (val,))
        if url.startswith(v)
    }
    # find longest match, like Git does
    if matches:
        rewrite_base, match = sorted(
            matches.items(),
            key=lambda x: len(x[1]),
            reverse=True,
        )[0]
        if sum(match == v for v in matches.values()) > 1:
            lgr.warning(
                "Ignoring URL rewrite configuration for '%s', "
                "multiple conflicting definitions exists: %s",
                match,
                ['url.{}.insteadof'.format(k)
                 for k, v in matches.items()
                 if v == match]
            )
        else:
            url = '{}{}'.format(rewrite_base, url[len(match):])
    return url


# for convenience, bind to class too
ConfigManager.rewrite_url = rewrite_url<|MERGE_RESOLUTION|>--- conflicted
+++ resolved
@@ -227,19 +227,7 @@
             # make sure we run the git config calls in the dataset
             # to pick up the right config files
             run_kwargs['cwd'] = dataset.path
-<<<<<<< HEAD
         self._runner = GitWitlessRunner(**run_kwargs)
-        try:
-            # reuse the runner we already have for the version check
-            self._gitconfig_has_showorgin = \
-                LooseVersion(get_git_version(self._runner)) >= '2.8.0'
-        except Exception:
-            # no git something else broken, assume git is present anyway
-            # to not delay this, but assume it is old
-            self._gitconfig_has_showorgin = False
-=======
-        self._runner = GitRunner(**run_kwargs)
->>>>>>> 7b416b40
 
         self.reload(force=True)
 
@@ -273,44 +261,6 @@
         # in doing so we always stay compatible with where Git gets its
         # config from, but also allow to override persistent information
         # from dataset locally or globally
-<<<<<<< HEAD
-        run_args = ['-z', '-l']
-        if self._gitconfig_has_showorgin:
-            run_args.append('--show-origin')
-
-        if self._dataset_cfgfname:
-            if exists(self._dataset_cfgfname):
-                stdout, stderr = self._run(
-                    run_args + ['--file', self._dataset_cfgfname],
-                    protocol=StdOutErrCapture,
-                    # always expect git-config to output utf-8
-                    encoding='utf-8',
-                )
-                # overwrite existing value, do not amend to get multi-line
-                # values
-                self._store, self._cfgfiles = _parse_gitconfig_dump(
-                    stdout, self._store, self._cfgfiles, replace=False,
-                    cwd=self._runner.cwd)
-
-        if self._src_mode == 'dataset':
-            # superimpose overrides, and stop early
-            self._store.update(self.overrides)
-            return
-
-        if self._src_mode == 'dataset-local':
-            run_args.append('--local')
-        stdout, stderr = self._run(run_args, protocol=StdOutErrCapture)
-        self._store, self._cfgfiles = _parse_gitconfig_dump(
-            stdout, self._store, self._cfgfiles, replace=True,
-            cwd=self._runner.cwd)
-
-        # always monitor the dataset cfg location, we know where it is in all cases
-        if self._dataset_cfgfname:
-            self._cfgfiles.add(self._dataset_cfgfname)
-            self._cfgfiles.add(self._repo_cfgfname)
-        self._cfgmtimes = {c: getmtime(c) for c in self._cfgfiles if exists(c)}
-=======
->>>>>>> 7b416b40
 
         # figure out what needs to be reloaded at all
         to_run = {}
@@ -367,7 +317,9 @@
         # query git-config
         stdout, stderr = self._run(
             run_args,
-            log_stderr=True
+            protocol=StdOutErrCapture,
+            # always expect git-config to output utf-8
+            encoding='utf-8',
         )
         store = {}
         store['cfg'], store['files'] = _parse_gitconfig_dump(
@@ -683,7 +635,8 @@
             args = self._get_location_args(where) + args
         if '-l' in args:
             # we are just reading, no need to reload, no need to lock
-            return self._runner.run(self._config_cmd + args, **kwargs)
+            out = self._runner.run(self._config_cmd + args, **kwargs)
+            return out['stdout'], out['stderr']
 
         # all other calls are modifications
         if '--file' in args:
