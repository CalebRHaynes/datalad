--- conflicted
+++ resolved
@@ -9,15 +9,12 @@
 We would recommend to consult log of the 
 [DataLad git repository](http://github.com/datalad/datalad) for more details.
 
-<<<<<<< HEAD
 ## 0.14.0 (??? ??, 2020) -- will be better than ever
-=======
-## 0.13.2 (August 10, 2020) -- .
->>>>>>> b5be0733
-
-### Deprecations
-
-<<<<<<< HEAD
+
+bet we will fix some bugs and make a world even a better place.
+
+### Major refactoring and deprecations
+
 - Git versions below v2.19.1 are no longer supported.  ([#4650][])
 
 - The `get_git_dir` static method of `GitRepo` is deprecated and will
@@ -35,12 +32,30 @@
   `on_debian_wheezy` attributes in `datalad.utils` are no longer set
   at import time and will be removed in a later release.  Use
   `datalad.utils.get_linux_distribution` instead.  ([#4696][])
-=======
+
+### Fixes
+
+?
+
+### Enhancements and new features
+
+- [addurls][] learned how to read data from standard input.  ([#4669][])
+
+- [push][] now pushes the git-annex branch at the same time as the
+  other refspecs to avoid an unnecessary `git push` call.  ([#4693][])
+
+- Command-line scripts are now defined via the `entry_points` argument
+  of `setuptools.setup` instead of the `scripts` argument.  ([#4695][])
+
+
+## 0.13.2 (August 10, 2020) -- .
+
+### Deprecations
+
 - The `allow_quick` parameter of `AnnexRepo.file_has_content` and
   `AnnexRepo.is_under_annex` is now ignored and will be removed in a
   later release.  This parameter was only relevant for git-annex
   versions before 7.20190912.  ([#4736][])
->>>>>>> b5be0733
 
 ### Fixes
 
@@ -92,18 +107,8 @@
   download an `ftp://` link but does not have `request_ftp` installed.
   ([#4788][])
 
-<<<<<<< HEAD
-- [addurls][] learned how to read data from standard input.  ([#4669][])
-
-- [push][] now pushes the git-annex branch at the same time as the
-  other refspecs to avoid an unnecessary `git push` call.  ([#4693][])
-
-- Command-line scripts are now defined via the `entry_points` argument
-  of `setuptools.setup` instead of the `scripts` argument.  ([#4695][])
-=======
 - [clone][] now tries harder to get up-to-date availability
   information after auto-enabling `type=git` special remotes.  ([#2897][])
->>>>>>> b5be0733
 
 
 ## 0.13.1 (July 17, 2020) -- .
